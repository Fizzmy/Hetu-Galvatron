--- conflicted
+++ resolved
@@ -29,8 +29,7 @@
 
 logger = logging.getLogger(__name__)
 
-
-<<<<<<< HEAD
+try:
     HAVE_APPLY_ROPE_FUSION = True
 except:
     HAVE_APPLY_ROPE_FUSION = False
@@ -75,9 +74,6 @@
     pos_emb = pos_emb.index_select(seq_dim, cp_idx)
     pos_emb = pos_emb.view(*pos_emb.shape[:seq_dim], -1, *pos_emb.shape[(seq_dim + 2) :])
     return pos_emb
-=======
-__all__ = ['RotaryEmbedding', 'MultimodalRotaryEmbedding']
->>>>>>> 58d32c82
 
 
 class RotaryEmbedding(nn.Module):
@@ -107,14 +103,11 @@
         rotary_interleaved: bool = False,
         seq_len_interpolation_factor: float = None,
         rotary_base: int = 10000,
-<<<<<<< HEAD
-        cp_group: Optional[torch.distributed.ProcessGroup] = None,
-        sp_group: Optional[torch.distributed.ProcessGroup] = None,
-=======
         rope_scaling: bool = False,
         rope_scaling_factor: float = 8.0,
         use_cpu_initialization: bool = False,
->>>>>>> 58d32c82
+        cp_group: Optional[torch.distributed.ProcessGroup] = None,
+        sp_group: Optional[torch.distributed.ProcessGroup] = None,
     ) -> None:
         super().__init__()
 
@@ -219,19 +212,12 @@
             )
         # emb [seq_length, .., dim]
         emb = emb[:, None, None, :]
-<<<<<<< HEAD
         if self.cp_group is not None:
             emb = get_pos_emb_on_this_cp_sp_rank_galvatron(self.cp_group, self.sp_group, emb, 0)
         else:
-            if parallel_state.get_context_parallel_world_size() > 1:
+            if parallel_state.get_context_parallel_world_size() > 1 and not packed_seq:
                 # slice rotary_pos_emb along sequence dimension and select the parition of the current CP rank
                 emb = get_pos_emb_on_this_cp_rank(emb, 0)
-=======
-        if parallel_state.get_context_parallel_world_size() > 1 and not packed_seq:
-            # slice rotary_pos_emb along sequence dimension and select the parition of the current
-            # CP rank
-            emb = get_pos_emb_on_this_cp_rank(emb, 0)
->>>>>>> 58d32c82
         return emb
 
     def _load_from_state_dict(self, state_dict, prefix, *args, **kwargs):
