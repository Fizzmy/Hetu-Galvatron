# Copyright (c) 2024, NVIDIA CORPORATION. All rights reserved.

"""Transformer."""
import math
import os
from contextlib import nullcontext
from typing import Optional 

import numpy as np  
import torch
<<<<<<< HEAD
import torch.nn.functional as F 
=======
import torch.nn.functional as F

>>>>>>> 58d32c82
from megatron import core
from megatron.core import mpu, tensor_parallel          
from megatron.core.enums import ModelType
from megatron.core.utils import deprecate_inference_params
from megatron.legacy.model.enums import AttnMaskType, LayerType, AttnType
from megatron.legacy.model.fused_softmax import FusedScaleMaskSoftmax
from megatron.legacy.model.fused_bias_gelu import bias_gelu_impl
from megatron.core.models.common.embeddings import apply_rotary_pos_emb
from megatron.core.jit import jit_fuser
from megatron.core.num_microbatches_calculator import get_num_microbatches
from megatron.core.parallel_state import (
    get_expert_tensor_and_model_parallel_group,
    get_tensor_model_parallel_group,
)
from megatron.core.tensor_parallel import (
    gather_from_sequence_parallel_region,
    reduce_scatter_to_sequence_parallel_region,
    get_cuda_rng_tracker,
    get_data_parallel_rng_tracker_name,
)
from megatron.legacy.model.enums import AttnMaskType, AttnType, LayerType
from megatron.legacy.model.fused_bias_gelu import bias_gelu_impl
from megatron.legacy.model.fused_softmax import FusedScaleMaskSoftmax
from megatron.legacy.model.utils import (
    attention_mask_func,
    erf_gelu,
    get_norm,
    openai_gelu,
)
from megatron.training import get_args, get_timers

from megatron.legacy.model.module import MegatronModule

try:
    from einops import rearrange
except ImportError:
    rearrange = None

try:
    from flash_attn.flash_attn_interface import flash_attn_unpadded_func
except ImportError:
    try:
        from flash_attn.flash_attn_interface import (
            flash_attn_varlen_func as flash_attn_unpadded_func,
        )
    except ImportError:
        flash_attn_unpadded_func = None

""" We use the following notation throughout this file:
     h: hidden size
     n: number of attention heads
     p: number of model parallel partitions
     np: n/p
     hp: h/p
     hn: h/n
     b: batch size
     s: sequence length
     l: number of layers
    Transformer takes input of size [s, b, h] and returns a
    tensor of the same size. We use the following arguments:
        hyperparameters: transformer hyperparameters
"""

class ParallelMLP(MegatronModule):
    """MLP.

    MLP will take the input with h hidden state, project it to 4*h
    hidden dimension, perform nonlinear transformation, and project the
    state back into h hidden dimension.
    """
    def __init__(self, config, is_expert=False, tp_group=None):
        super(ParallelMLP, self).__init__()
        args = get_args()

        self.add_bias = config.add_bias_linear

        ffn_hidden_size = config.ffn_hidden_size
        if config.gated_linear_unit:
            ffn_hidden_size *= 2

        # Project to 4h. If using swiglu double the output width, see https://arxiv.org/pdf/2002.05202.pdf
        self.dense_h_to_4h = tensor_parallel.ColumnParallelLinear(
            config.hidden_size,
            ffn_hidden_size,
            config=config,
            init_method=config.init_method,
            bias=self.add_bias,
            gather_output=False,
            skip_bias_add=True,
            is_expert=is_expert,
            tp_group=tp_group,
        )

        self.bias_gelu_fusion = False
        self.activation_func = None
        self.swiglu = args.swiglu

        if args.openai_gelu:
            self.activation_func = openai_gelu
        elif args.onnx_safe:
            self.activation_func = erf_gelu
        elif args.swiglu:
            def swiglu(x):
                x = torch.chunk(x, 2, dim=-1)
                return F.silu(x[0]) * x[1]
            self.activation_func = swiglu
        elif args.squared_relu:
            def squared_relu(x):
                return torch.pow(F.relu(x), 2)
            self.activation_func = squared_relu
        else:
            self.bias_gelu_fusion = args.bias_gelu_fusion
            self.activation_func = F.gelu

        # Project back to h.
        self.dense_4h_to_h = tensor_parallel.RowParallelLinear(
            config.ffn_hidden_size,
            config.hidden_size,
            config=config,
            init_method=config.output_layer_init_method,
            bias=self.add_bias,
            skip_bias_add=True,
            input_is_parallel=True,
            is_expert=is_expert,
            tp_group=tp_group,
        )

    def forward(self, hidden_states):

        # [s, b, 4hp]
        intermediate_parallel, bias_parallel = self.dense_h_to_4h(hidden_states)

        if self.bias_gelu_fusion:
            assert self.add_bias is True
            assert self.activation_func == F.gelu
            intermediate_parallel = bias_gelu_impl(intermediate_parallel, bias_parallel)
        else:
            if bias_parallel is not None:
                intermediate_parallel = intermediate_parallel + bias_parallel
            intermediate_parallel = self.activation_func(intermediate_parallel)

        # [s, b, h]
        output, output_bias = self.dense_4h_to_h(intermediate_parallel)
        return output, output_bias


class CoreAttention(MegatronModule):
    def __init__(self, layer_number, config, attn_mask_type=AttnMaskType.padding, tp_group=None, sp_group=None):
        super(CoreAttention, self).__init__()
        self.fp16 = config.fp16
        self.bf16 = config.bf16

        self.apply_query_key_layer_scaling = config.apply_query_key_layer_scaling
        self.attention_softmax_in_fp32 = config.attention_softmax_in_fp32
        if self.apply_query_key_layer_scaling:
            self.attention_softmax_in_fp32 = True
        self.layer_number = max(1, layer_number)
        self.attn_mask_type = attn_mask_type
        self.sequence_parallel = config.sequence_parallel

        projection_size = config.kv_channels * config.num_attention_heads

        # Per attention head and per partition values.
        world_size = mpu.get_tensor_model_parallel_world_size(tp_group)
        if sp_group is None:
            sp_world_size = 1
        else:
            sp_world_size = torch.distributed.get_world_size(sp_group)
        world_size = max(world_size, sp_world_size)
        self.hidden_size_per_partition = core.utils.divide(projection_size, world_size)
        self.hidden_size_per_attention_head = core.utils.divide(projection_size, config.num_attention_heads)
        self.num_attention_heads_per_partition = core.utils.divide(config.num_attention_heads, world_size)
        coeff = None
        self.norm_factor = math.sqrt(self.hidden_size_per_attention_head)
        if self.apply_query_key_layer_scaling:
            coeff = self.layer_number
            self.norm_factor *= coeff
        self.scale_mask_softmax = FusedScaleMaskSoftmax(
            self.fp16,
            self.bf16,
            self.attn_mask_type,
            config.masked_softmax_fusion,
            attention_mask_func,
            self.attention_softmax_in_fp32,
            coeff,
        )

        # Dropout. Note that for a single iteration, this layer will generate
        # different outputs on different number of parallel partitions but
        # on average it should not be partition dependent.
        self.attention_dropout = torch.nn.Dropout(config.attention_dropout)

    def forward(self, query_layer, key_layer, value_layer, attention_mask):
        # =====================================
        # Raw attention scores. [b, np, sq, sk]
        # =====================================

        # [b, np, sq, sk] b numofheads sequence q sequence k
        output_size = (query_layer.size(1), query_layer.size(2), query_layer.size(0), key_layer.size(0))

        # [sq, b, np, hn] -> [sq, b * np, hn]
        query_layer = query_layer.reshape(output_size[2], output_size[0] * output_size[1], -1)
        # [sk, b, np, hn] -> [sk, b * np, hn]
        key_layer = key_layer.view(output_size[3], output_size[0] * output_size[1], -1)

        # preallocting input tensor: [b * np, sq, sk]
        matmul_input_buffer = mpu.get_global_memory_buffer().get_tensor(
            (output_size[0] * output_size[1], output_size[2], output_size[3]), query_layer.dtype, "mpu"
        )

        # Raw attention scores. [b * np, sq, sk]
        matmul_result = torch.baddbmm(
            matmul_input_buffer,
            query_layer.transpose(0, 1),  # [b * np, sq, hn]
            key_layer.transpose(0, 1).transpose(1, 2),  # [b * np, hn, sk]
            beta=0.0,
            alpha=(1.0 / self.norm_factor),
        )

        # change view to [b, np, sq, sk]
        attention_scores = matmul_result.view(*output_size)

        # ===========================
        # Attention probs and dropout
        # ===========================

        # attention scores and attention mask [b, np, sq, sk]
        attention_probs = self.scale_mask_softmax(attention_scores, attention_mask)

        # This is actually dropping out entire tokens to attend to, which might
        # seem a bit unusual, but is taken from the original Transformer paper.

        if not self.sequence_parallel:
            with tensor_parallel.get_cuda_rng_tracker().fork():
                attention_probs = self.attention_dropout(attention_probs)
        else:
            attention_probs = self.attention_dropout(attention_probs)

        # =========================
        # Context layer. [sq, b, hp]
        # =========================

        # value_layer -> context layer.
        # [sk, b, np, hn] --> [b, np, sq, hn]

        # context layer shape: [b, np, sq, hn]
        output_size = (value_layer.size(1), value_layer.size(2), query_layer.size(0), value_layer.size(3))

        # change view [sk, b * np, hn]
        value_layer = value_layer.view(value_layer.size(0), output_size[0] * output_size[1], -1)

        # change view [b * np, sq, sk]
        attention_probs = attention_probs.view(output_size[0] * output_size[1], output_size[2], -1)

        # matmul: [b * np, sq, hn]
        context_layer = torch.bmm(attention_probs, value_layer.transpose(0, 1))

        # change view [b, np, sq, hn]
        context_layer = context_layer.view(*output_size)

        # [b, np, sq, hn] --> [sq, b, np, hn]
        context_layer = context_layer.permute(2, 0, 1, 3).contiguous()

        # [sq, b, np, hn] --> [sq, b, hp]
        new_context_layer_shape = context_layer.size()[:-2] + (self.hidden_size_per_partition,)
        context_layer = context_layer.view(*new_context_layer_shape)
        return context_layer


class FlashSelfOrCrossAttention(torch.nn.Module):
    """Implement the scaled dot product attention with softmax.
    Arguments
    ---------
        softmax_scale: The temperature to use for the softmax attention.
                      (default: 1/sqrt(d_keys) where d_keys is computed at
                      runtime)
        attention_dropout: The dropout rate to apply to the attention
                           (default: 0.0)
    """

    def __init__(self, causal=False, softmax_scale=None, attention_dropout=0.0, device=None, dtype=None):
        super().__init__()
        assert flash_attn_unpadded_func is not None, (
            "Please install FlashAttention first, " "e.g., with pip install flash-attn"
        )
        assert rearrange is not None, "Please install einops first, e.g., with pip install einops"
        self.causal = causal
        self.softmax_scale = softmax_scale
        self.dropout_p = attention_dropout

    def forward(self, q, k, v):
        """Implements the multihead softmax attention.
        Arguments
        ---------
            q, k, v: The tensor containing the query, key, and value. (B, S, H, D)
            （batch，sequence，num_heads, head_dim)
        """
        assert all((i.dtype in [torch.float16, torch.bfloat16] for i in (q, k, v)))
        assert all((i.is_cuda for i in (q, k, v)))

        batch_size, seqlen_q = q.shape[0], q.shape[1]
        seqlen_k = k.shape[1]

        q, k, v = [rearrange(x, "b s ... -> (b s) ...") for x in [q, k, v]]
        cu_seqlens_q = torch.arange(0, (batch_size + 1) * seqlen_q, step=seqlen_q, dtype=torch.int32, device=q.device)

        is_causal = self.causal
        if seqlen_k == seqlen_q:
            cu_seqlens_k = cu_seqlens_q
        else:
            cu_seqlens_k = torch.arange(
                0, (batch_size + 1) * seqlen_k, step=seqlen_k, dtype=torch.int32, device=k.device
            )
        if self.training:
            dropout_p = self.dropout_p
        else:
            dropout_p = 0
        # if self.training:
        #     # during training q,k,v always have same seqlen
        #     assert seqlen_k == seqlen_q

        #     is_causal = self.causal
        #     cu_seqlens_k = cu_seqlens_q
        #     dropout_p = self.dropout_p
        # else:
        #     # turn off FA causal mask after first inference autoregressive iteration
        #     # only on first autoregressive step q,k,v have same seqlen
        #     is_causal = seqlen_q == seqlen_k
        #     cu_seqlens_k = torch.arange(0, (batch_size + 1) * seqlen_k, step=seqlen_k, dtype=torch.int32,
        #                 device=q.device)
        #     dropout_p = 0

        output = flash_attn_unpadded_func(
            q,
            k,
            v,
            cu_seqlens_q,
            cu_seqlens_k,
            seqlen_q,
            seqlen_k,
            dropout_p,
            softmax_scale=self.softmax_scale,
            causal=is_causal,
        )

        output = rearrange(output, "(b s) ... -> b s ...", b=batch_size)
        return output


class ParallelAttention(MegatronModule):
    """Parallel self-attention layer abstract class.

    Self-attention layer takes input with size [s, b, h]
    and returns output of the same size.
    """

    def __init__(
        self,
        config,
        layer_number,
        attention_type=AttnType.self_attn,
        attn_mask_type=AttnMaskType.padding,
        tp_group=None,
        sp_group=None,
        cp_group=None,
        cp_ranks=None,
        use_ulysses=False,
        use_zigzag_cp=False,
    ):
        super(ParallelAttention, self).__init__()
        args = get_args()
        self.use_ulysses = use_ulysses
        self.use_zigzag_cp = use_zigzag_cp
        self.layer_number = max(1, layer_number)
        self.attention_type = attention_type
        self.attn_mask_type = attn_mask_type
        self.params_dtype = config.params_dtype
        self.sequence_parallel = config.sequence_parallel
        self.config = config
        self.group_query_attention = args.group_query_attention
        self.num_query_groups = args.num_query_groups

        query_projection_size = config.kv_channels * config.num_attention_heads
        if self.group_query_attention:
            kv_projection_size = args.kv_channels * args.num_query_groups
        else:
            kv_projection_size = args.kv_channels * args.num_attention_heads

        self.use_flash_attn = args.use_flash_attn  #  \
        # and attention_type == AttnType.self_attn \
        # and self.attn_mask_type == AttnMaskType.causal
        if self.use_flash_attn:
            if flash_attn_unpadded_func is None:
                raise ImportError("FlashAttention is not installed, please install with " "pip install flash-attn")
            # assert attention_type == AttnType.self_attn, ('FlashAttention code path only supports '
            #                                               'self-attention for now')
            # assert self.attn_mask_type == AttnMaskType.causal, ('FlashAttention code path only '
            #                                                     'supports causal mask for now')
            if rearrange is None:
                raise ImportError("einops is not installed, please install with pip install einops")

        # Per attention head and per partition values.
        world_size = mpu.get_tensor_model_parallel_world_size(tp_group)
        if sp_group is None:
            sp_world_size = 1
        else:
            sp_world_size = torch.distributed.get_world_size(sp_group)
        self.hidden_size_per_attention_head = core.utils.divide(query_projection_size, config.num_attention_heads)
        self.num_attention_heads_per_partition = core.utils.divide(config.num_attention_heads, world_size)

        if self.group_query_attention:
            if args.num_query_groups % world_size != 0:
                raise NotImplementedError(
                    "Currently the num_query_groups should be " "a multiple of the tensor parallel size"
                )
            self.num_query_groups_per_partition = core.utils.divide(args.num_query_groups, world_size)
        else:
            self.num_query_groups_per_partition = self.num_attention_heads_per_partition

        # Strided linear layer.
        if attention_type == AttnType.self_attn: 
            self.query_key_value = tensor_parallel.ColumnParallelLinear(
                config.hidden_size,
                query_projection_size + 2 * kv_projection_size,
                config=config,
                init_method=config.init_method,
                bias=args.add_bias_linear or args.add_qkv_bias,
                gather_output=False,
                tp_group=tp_group,
            )
        else:
            assert attention_type == AttnType.cross_attn

            if self.group_query_attention:
                raise NotImplementedError("Grouped query attention not implemented for cross-attention.")
            assert query_projection_size == kv_projection_size

            self.query = tensor_parallel.ColumnParallelLinear(
                config.hidden_size,
                query_projection_size,
                config=config,
                init_method=config.init_method,
                bias=config.add_bias_linear,
                gather_output=False,
                tp_group=tp_group,
            )

            self.key_value = tensor_parallel.ColumnParallelLinear(
                config.hidden_size,
                2 * kv_projection_size,
                config=config,
                init_method=config.init_method,
                bias=config.add_bias_linear,
                gather_output=False,
                tp_group=tp_group,
            )

        self.core_attention = CoreAttention(
            self.layer_number, config, self.attn_mask_type, tp_group=tp_group, sp_group=sp_group
        )
        self.checkpoint_core_attention = config.recompute_granularity == "selective"
        if self.use_flash_attn:
            self.core_attention_flash = FlashSelfOrCrossAttention(
                causal=(attn_mask_type == AttnMaskType.causal), attention_dropout=config.attention_dropout
            )
        if self.use_zigzag_cp:
            assert self.attention_type == AttnType.self_attn, "ZigzagRingFlashAttention only support self-attention"
            assert args.use_flash_attn, "ZigzagRingFlashAttention requires use_flash_attn to be True"
            assert self.attn_mask_type == AttnMaskType.causal, "ZigzagRingFlashAttention is designed for causal attention"
            self.zigzag_ring_flash_attn = ZigzagRingFlashAttention(
                attention_dropout=config.attention_dropout,
                cp_group=cp_group,
                cp_ranks=cp_ranks,
                causal=(attn_mask_type == AttnMaskType.causal)
            )
        if self.use_ulysses:
            assert args.num_attention_heads % sp_world_size == 0
            if self.use_zigzag_cp:  #zigzag ring attention must be used with flash attention
                self.dist_attn = DistributedAttention(
                    self.zigzag_ring_flash_attn,
                    sp_group,
                    gather_idx=1 if self.use_flash_attn else 0,
                )
            else:
                self.dist_attn = DistributedAttention(
                    self.core_attention_flash if self.use_flash_attn else self.core_attention,
                    sp_group,
                    gather_idx=1 if self.use_flash_attn else 0,
                )
            # flash attn [B,S,H,D] gather_idx = 1, normal attn [S,B,H,D] gather_idx = 0
        # Output.
        

        self.dense = tensor_parallel.RowParallelLinear(
            query_projection_size,
            config.hidden_size,
            config=config,
            init_method=config.output_layer_init_method,
            bias=args.add_bias_linear,
            input_is_parallel=True,
            skip_bias_add=True,
            tp_group=tp_group,
        )

<<<<<<< HEAD
    # def _checkpointed_attention_forward(self, query_layer, key_layer, value_layer, attention_mask, rotary_pos_emb=None):
    #     """Forward method with activation checkpointing."""

    #     def custom_forward(*inputs):
    #         query_layer = inputs[0]
    #         key_layer = inputs[1]
    #         value_layer = inputs[2]
    #         attention_mask = inputs[3]
    #         output_ = self.core_attention(query_layer, key_layer, value_layer, attention_mask)
    #         return output_

    #     q_pos_emb, k_pos_emb = (None, None) if rotary_pos_emb is None else rotary_pos_emb

    #     hidden_states = tensor_parallel.checkpoint(
    #         custom_forward, False, query_layer, key_layer, value_layer, attention_mask, q_pos_emb, k_pos_emb
    #     )

    #     return hidden_states

    # def _allocate_memory(self, inference_max_sequence_len, batch_size, num_attention_heads):
    #     return torch.empty(
    #         inference_max_sequence_len,
    #         batch_size,
    #         num_attention_heads,
    #         self.hidden_size_per_attention_head,
    #         dtype=self.params_dtype,
    #         device=torch.cuda.current_device(),
    #     )

    def forward(self, hidden_states, attention_mask=None, encoder_output=None, inference_params=None, rotary_pos_emb=None):
        # hidden_states: [sq, b, h]

        # =================================================
        # Pre-allocate memory for key-values for inference.
        # =================================================
        # is_first_step = False
        # if inference_params:
        #     if self.layer_number not in inference_params.key_value_memory_dict:
        #         inf_max_seq_len = inference_params.max_sequence_length
        #         inf_max_batch_size = inference_params.max_batch_size
        #         inference_key_memory = self._allocate_memory(
        #             inf_max_seq_len, inf_max_batch_size, self.num_query_groups_per_partition
        #         )
        #         inference_value_memory = self._allocate_memory(
        #             inf_max_seq_len, inf_max_batch_size, self.num_query_groups_per_partition
        #         )

        #         inference_params.key_value_memory_dict[self.layer_number] = (
        #             inference_key_memory,
        #             inference_value_memory,
        #         )
        #         is_first_step = True
        #     else:
        #         inference_key_memory, inference_value_memory = inference_params.key_value_memory_dict[self.layer_number]

=======
    def forward(self, hidden_states, attention_mask, encoder_output=None, rotary_pos_emb=None):
        # hidden_states: [sq, b, h]
>>>>>>> 58d32c82
        # =====================
        # Query, Key, and Value
        # =====================
        if self.attention_type == AttnType.self_attn:

            # Attention heads [sq, b, h] --> [sq, b, ng * (np/ng + 2) * hn)] [sq, b, np*hn + 2*ng*hn]
            mixed_x_layer, _ = self.query_key_value(hidden_states)

            # [sq, b, hp] --> [sq, b, ng, (np/ng + 2) * hn]
            new_tensor_shape = mixed_x_layer.size()[:-1] + (
                self.num_query_groups_per_partition,
                (
                    (self.num_attention_heads_per_partition // self.num_query_groups_per_partition + 2)
                    * self.hidden_size_per_attention_head
                ),
            )
            mixed_x_layer = mixed_x_layer.view(*new_tensor_shape)

            # [sq, b, ng, (np/ng + 2) * hn] --> [sq, b, ng, np/ng * hn], [sq, b, ng, hn], [sq, b, ng, hn]
            (query_layer, key_layer, value_layer) = torch.split(
                mixed_x_layer,
                [
                    (
                        self.num_attention_heads_per_partition
                        // self.num_query_groups_per_partition
                        * self.hidden_size_per_attention_head
                    ),
                    self.hidden_size_per_attention_head,
                    self.hidden_size_per_attention_head,
                ],
                dim=3,
            )

            # [sq, b, ng, np/ng * hn] -> [sq, b, np, hn] -
            # TODO: check if it is necessary to reshape
            if self.group_query_attention:
                query_layer = query_layer.reshape(
                    query_layer.size(0), query_layer.size(1), -1, self.hidden_size_per_attention_head
                )#num of heads per partition
            else:
                query_layer = query_layer.view(
                    query_layer.size(0), query_layer.size(1), -1, self.hidden_size_per_attention_head
                )
        else:
            # Attention heads [sk, b, h] --> [sk, b, (np * 2 * hn)]
            mixed_kv_layer, _ = self.key_value(encoder_output)

            # [sk, b, (np * 2 * hn)] --> [sk, b, np, 2 * hn]
            new_tensor_shape = mixed_kv_layer.size()[:-1] + (
                self.num_attention_heads_per_partition,
                2 * self.hidden_size_per_attention_head,
            )
            mixed_kv_layer = mixed_kv_layer.view(*new_tensor_shape)

            # [sk, b, np, 2 * hn] --> 2 [sk, b, np, hn]
            (key_layer, value_layer) = tensor_parallel.split_tensor_along_last_dim(mixed_kv_layer, 2)

            # Attention head [sq, b, h] --> [sq, b, hp]
            query_layer, _ = self.query(hidden_states)
            # [sq, b, hp] --> [sq, b, np, hn]
            new_tensor_shape = query_layer.size()[:-1] + (
                self.num_attention_heads_per_partition,
                self.hidden_size_per_attention_head,
            )
            query_layer = query_layer.view(*new_tensor_shape)

        # ==================================
        # Adjust key and value for inference
        # ==================================

        # duplicate the pos_emb for self attention
        if rotary_pos_emb is not None:
            # print("rotary_pos_emb.shape",rotary_pos_emb.shape)
            # print("hiddenstates.shape",hidden_states.shape)
            if isinstance(rotary_pos_emb, tuple):
                rotary_pos_emb = rotary_pos_emb
            else:
                rotary_pos_emb = (rotary_pos_emb,) * 2

        # ==================================
        # core attention computation
        # ==================================

        # expand the key_layer and value_layer [sk, b, ng, hn] -> [sk, b, np, hn]
        if not self.use_flash_attn and self.num_attention_heads_per_partition // self.num_query_groups_per_partition > 1:
            key_layer = key_layer.repeat_interleave(
                self.num_attention_heads_per_partition // self.num_query_groups_per_partition, dim=2
            )
            value_layer = value_layer.repeat_interleave(
                self.num_attention_heads_per_partition // self.num_query_groups_per_partition, dim=2
            )

        # apply relative positional encoding (rotary embedding)
        if rotary_pos_emb is not None:
            q_pos_emb, k_pos_emb = rotary_pos_emb
            query_layer = apply_rotary_pos_emb(query_layer, q_pos_emb, self.config)
            key_layer = apply_rotary_pos_emb(key_layer, k_pos_emb, self.config)
            # TODO, can apply positional embedding to value_layer so it has
            # absolute positional embedding.
            # otherwise, only relative positional embedding takes effect
            # value_layer = apply_rotary_pos_emb(value_layer, k_pos_emb)

        if self.use_ulysses:
            if self.use_flash_attn:
                batch_dim_idx = 0
                query_layer, key_layer, value_layer = [
                    rearrange(x, "s b ... -> b s ...").contiguous() for x in (query_layer, key_layer, value_layer)
                ]
                context_layer = self.dist_attn(query_layer, key_layer, value_layer, batch_dim_idx)
                context_layer = rearrange(context_layer, "b s h d -> s b (h d)").contiguous()
            else:
                batch_dim_idx = 1  # [S,B,H,D]
                context_layer = self.dist_attn(query_layer, key_layer, value_layer, batch_dim_idx, attention_mask)
                context_layer = rearrange(context_layer, "... h d -> ... (h d)").contiguous()
        else:
            if not self.use_flash_attn:
                # if self.checkpoint_core_attention:
                #     context_layer = self._checkpointed_attention_forward(
                #         query_layer, key_layer, value_layer, attention_mask
                #     )
                # else:
                context_layer = self.core_attention(query_layer, key_layer, value_layer, attention_mask)
            else:
                q, k, v = [
                    rearrange(x, "s b ... -> b s ...").contiguous() for x in (query_layer, key_layer, value_layer)
                ]
                if self.use_zigzag_cp:
                        context_layer = self.zigzag_ring_flash_attn(q, k, v)
                else:
                    if not self.sequence_parallel:#TODO：more examination
                        with tensor_parallel.get_cuda_rng_tracker().fork():
                            context_layer = self.core_attention_flash(q, k, v)
                    else:
                        context_layer = self.core_attention_flash(q, k, v)
                context_layer = rearrange(context_layer, "b s h d -> s b (h d)").contiguous()

        # =================
        # Output. [sq, b, h]
        # =================

        output, bias = self.dense(context_layer)

        return output, bias


<<<<<<< HEAD
def bias_dropout_add(x, bias, residual, prob, training):
    # type: (Tensor, Optional[Tensor], Tensor, float, bool) -> Tensor
    if bias is not None:
        x = x + bias
    out = torch.nn.functional.dropout(x, p=prob, training=training)
    out = residual + out
    return out

def get_bias_dropout_add(training):
    def _bias_dropout_add(x, bias, residual, prob):
        return bias_dropout_add(x, bias, residual, prob, training)

    return _bias_dropout_add


@jit_fuser
def bias_dropout_add_fused_train(
    x: torch.Tensor, bias: Optional[torch.Tensor], residual: torch.Tensor, prob: float
) -> torch.Tensor:
    return bias_dropout_add(x, bias, residual, prob, True)


@jit_fuser
def bias_dropout_add_fused_inference(
    x: torch.Tensor, bias: Optional[torch.Tensor], residual: torch.Tensor, prob: float
) -> torch.Tensor:
    return bias_dropout_add(x, bias, residual, prob, False)


# class ParallelTransformerLayer(MegatronModule):
#     """A single transformer layer.

#     Transformer layer takes input with size [s, b, h] and returns an
#     output of the same size.
#     """

#     def __init__(self, config,
#                  layer_number, layer_type=LayerType.encoder,
#                  self_attn_mask_type=AttnMaskType.padding,
#                  drop_path_rate=0.):
#         args = get_args()

#         super(ParallelTransformerLayer, self).__init__()
#         self.layer_number = layer_number
#         self.layer_type = layer_type

#         self.apply_residual_connection_post_norm \
#             = config.apply_residual_connection_post_layernorm

#         self.bf16 = config.bf16
#         self.fp32_residual_connection = config.fp32_residual_connection

#         # Normalize the input data.
#         self.input_norm = get_norm(config)

#         # Self attention.
#         self.self_attention = ParallelAttention(
#             config,
#             layer_number,
#             attention_type=AttnType.self_attn,
#             attn_mask_type=self_attn_mask_type)
#         self.hidden_dropout = config.hidden_dropout
#         self.bias_dropout_fusion = config.bias_dropout_fusion
#         self.drop_path = DropPath(drop_path_rate) if drop_path_rate > 0.0 else None

#         # Normalize the attention output
#         self.post_attention_norm = get_norm(config)

#         # Cross attention.
#         if self.layer_type in (LayerType.decoder,
#                                LayerType.retro_decoder,
#                                LayerType.retro_decoder_with_retriever,
#                                LayerType.retro_encoder):
#             self.inter_attention = ParallelAttention(
#                 config,
#                 layer_number,
#                 attention_type=AttnType.cross_attn)
#             # Normalize the attention output.
#             self.post_inter_attention_norm = get_norm(config)

#         # MLP
#         if args.num_experts is not None:
#             self.mlp = SwitchMLP(config)
#         else:
#             self.mlp = ParallelMLP(config)

#         # Set bias+dropout+add fusion grad_enable execution handler.
#         TORCH_MAJOR = int(torch.__version__.split('.')[0])
#         TORCH_MINOR = int(torch.__version__.split('.')[1])
#         use_nvfuser = TORCH_MAJOR > 1 or (TORCH_MAJOR == 1 and TORCH_MINOR >= 10)
#         self.bias_dropout_add_exec_handler = \
#                 nullcontext if use_nvfuser else torch.enable_grad

#         if args.retro_add_retriever:
#             self.retro_num_neighbors = args.retro_num_neighbors
#             self.retro_chunk_length = args.retro_chunk_length
#             self.retro_retrieved_length = \
#                 args.retro_num_retrieved_chunks * args.retro_chunk_length

#         # Retriever (bi-directional transformer with cross attention)
#         if layer_type == LayerType.retro_decoder_with_retriever:
#             self.retriever = ParallelTransformer(
#                 config=config,
#                 model_type=ModelType.retro_encoder,
#                 self_attn_mask_type=AttnMaskType.padding,
#                 pre_process=True,
#                 post_process=False,
#             )
#             self._retriever_key = 'retriever'
#         else:
#             self.retriever = None

#     def default_decoder_cross_attention(self,
#                                         encoder_output,
#                                         enc_dec_attn_mask,
#                                         norm_input,
#                                         norm_output,
#                                         bias_dropout_add_func):
#         '''Cross attention for a standard encoder-decoder model.'''

#         # Attention.
#         attention_output, attention_bias = \
#             self.inter_attention(norm_output,
#                                  enc_dec_attn_mask,
#                                  encoder_output=encoder_output)

#         # Residual connection.
#         if self.apply_residual_connection_post_norm:
#             residual = norm_output
#         else:
#             residual = norm_input

#         if attention_bias is not None:
#             attention_bias = attention_bias.expand_as(residual)

#         # Bias-dropout-add.
#         with self.bias_dropout_add_exec_handler():
#             norm_input = bias_dropout_add_func(
#                 attention_output,
#                 attention_bias,
#                 residual,
#                 self.hidden_dropout)

#         # Normalize.
#         norm_output = self.post_inter_attention_norm(norm_input)

#         return norm_input, norm_output

#     def retro_encoder_cross_attention(self,
#                                       retriever_output,
#                                       norm_input,
#                                       norm_output,
#                                       bias_dropout_add_func):
#         """Cross attention for Retro encoder.

#         Notation:
#             ns : Sequence length.
#             bs : Batch size.
#             d  : Hidden size.
#             l  : Number of chunks per sample (i.e., seq_length/chunk_length).
#             k  : Number of neighbors.
#             r  : Number of retrieved tokens (neighbors + continuation).
#         """

#         ns, bs, d = norm_output.shape # [r, bs * l * k, d]

#         # Divide sequence dimension into chunks.
#         chunked_outputs = norm_output.reshape(self.retro_retrieved_length,
#                                               -1,
#                                               self.retro_num_neighbors,
#                                               d)
#         chunked_outputs_before_norm = \
#             norm_input.reshape(self.retro_retrieved_length, -1,
#                                self.retro_num_neighbors, d) # [r, bs*l, k, d]

#         # Per-chunk attention.
#         norm_inputs = []
#         norm_outputs = []
#         for k in range(self.retro_num_neighbors):

#             # Attention.
#             chunked_output = chunked_outputs[:,:,k].contiguous()
#             attention_output, attention_bias = \
#                 self.inter_attention(
#                     chunked_output, # Q (neighbor embedding)
#                     None,
#                     encoder_output=retriever_output) # K, V (hidden act)

#             # Residual connection.
#             if self.apply_residual_connection_post_norm:
#                 residual = chunked_output
#             else:
#                 residual = chunked_outputs_before_norm[:,:,k]

#             # Re-enable torch grad to enable fused optimization.
#             with torch.enable_grad():
#                 norm_input = bias_dropout_add_func(
#                     attention_output,
#                     None if attention_bias is None else attention_bias.expand_as(residual),
#                     residual,
#                     self.hidden_dropout)
#                 norm_inputs.append(norm_input)

#             # Layer norm.
#             norm_output = self.post_inter_attention_norm(norm_input)
#             norm_outputs.append(norm_output)

#         # Concatenate layer norms.
#         # norm_input : [r, k * bs * l, d]
#         # norm_output : [r, k * bs * l, d]
#         norm_input = torch.stack(norm_inputs, dim=1).reshape(ns, bs, d)
#         norm_output = torch.stack(norm_outputs, dim=1).reshape(ns, bs, d)

#         return norm_input, norm_output

#     def retro_decoder_cross_attention(self,
#                                       retriever_input,
#                                       retriever_output,
#                                       retriever_attn_mask,
#                                       norm_input,
#                                       norm_output,
#                                       inference_params,
#                                       bias_dropout_add_func):
#         """Cross attention for Retro decoder.

#         Notation:
#             ns : Sequence length.
#             bs : Batch size.
#             d  : Hidden size.
#             l  : Number of chunks per sample (i.e., seq_length/chunk_length).
#             m  : Number of tokens per chunk.
#             k  : Number of neighbors.
#             r  : Number of retrieved tokens (neighbors + continuation).
#         """

#         ns, bs, d = norm_output.shape
#         l = int(np.ceil(ns / self.retro_chunk_length))

#         # Retrieve neighbors.
#         if self.layer_type == LayerType.retro_decoder_with_retriever:
#             first_ns = ns % self.retro_chunk_length
#             if first_ns > 0:
#                 first_chunk, rest_chunk = \
#                     norm_output[:first_ns], norm_output[first_ns:]
#                 first_chunk = torch.nn.functional.pad(
#                     first_chunk,
#                     (0, 0, 0, 0, 0, self.retro_chunk_length - first_ns),
#                     'constant',
#                     0)
#                 chunked_output = \
#                     torch.cat((first_chunk, rest_chunk), dim=0) # [l * m, bs, d]
#             else:
#                 chunked_output = norm_output # [l * m, bs, d]
#             chunked_output = chunked_output \
#                 .reshape(l, self.retro_chunk_length, bs, d) \
#                 .permute(1, 2, 0, 3) \
#                 .reshape(self.retro_chunk_length, bs * l, d) \
#                 .contiguous()

#             # Get Encoder Output
#             retriever_output = self.retriever(
#                 hidden_states=retriever_input,
#                 attention_mask=retriever_attn_mask,
#                 retriever_output=chunked_output,
#                 retriever_attn_mask=retriever_attn_mask,
#                 inference_params=inference_params) # [r, k * bs * l , d]
#             retriever_output = retriever_output.reshape(
#                 self.retro_retrieved_length * self.retro_num_neighbors, bs * l, d) # [r * k, bs * l, d]

#         # Chunks.
#         pad = (ns - 1) % self.retro_chunk_length
#         attending_chunks = norm_output[pad:]
#         padded_chunks = torch.nn.functional.pad(
#             attending_chunks,
#             (0, 0, 0, 0, 0, self.retro_chunk_length - 1),
#             'constant', 0)
#         padded_chunked_output = padded_chunks \
#             .reshape(l, self.retro_chunk_length, bs, d) \
#             .permute(1, 2, 0, 3)
#         padded_chunked_output = padded_chunked_output.reshape(
#             self.retro_chunk_length, bs * l, d).contiguous()

#         # Encoder output.
#         attention_output, attention_bias = \
#             self.inter_attention(padded_chunked_output,
#                                  None,
#                                  encoder_output=retriever_output)

#         # Residual connection.
#         if self.apply_residual_connection_post_norm:
#             residual = norm_output
#         else:
#             residual = norm_input

#         # Re-enable torch grad to enable fused optimization.
#         with torch.enable_grad():
#             norm_input = bias_dropout_add_func(
#                 attention_output,
#                 None if attention_bias is None else attention_bias.expand_as(attention_output),
#                 torch.zeros_like(attention_output),
#                 self.hidden_dropout)
#             norm_input = norm_input \
#                 .reshape(self.retro_chunk_length, bs, l, d) \
#                 .permute(2, 0, 1, 3) # [l, m, bs, d]
#             norm_input = norm_input.reshape(self.retro_chunk_length * l, bs, d)
#             norm_input = torch.nn.functional.pad(
#                 norm_input,
#                 (0, 0, 0, 0, pad, 0),
#                 'constant', 0)[:ns] # [ns, b, d]
#             # TODO: better redesign with inference param
#             args = get_args()
#             norm_input = args.retro_attention_gate * norm_input + residual

#         # Layer norm post the decoder attention
#         norm_output = self.post_inter_attention_norm(norm_input)

#         return retriever_output, norm_input, norm_output

#     def forward(self, hidden_states, attention_mask,
#                 encoder_output=None, enc_dec_attn_mask=None,
#                 retriever_input=None,
#                 retriever_output=None,
#                 retriever_attn_mask=None,
#                 inference_params=None,
#                 rotary_pos_emb=None):

#         # Update the params in case the retro param changes during inference
#         # TODO: better redesign with inference param
#         args = get_args()
#         if args.retro_add_retriever:
#             self.retro_num_neighbors = args.retro_num_neighbors
#             self.retro_chunk_length = args.retro_chunk_length
#             self.retro_retrieved_length = \
#                 args.retro_num_retrieved_chunks * args.retro_chunk_length

#         # hidden_states: [s, b, h]

#         # Layer norm at the beginning of the transformer layer.
#         norm_output = self.input_norm(hidden_states)

#         # Self attention.
#         attention_output, attention_bias = \
#             self.self_attention(
#                 norm_output,
#                 attention_mask,
#                 inference_params=inference_params,
#                 rotary_pos_emb=rotary_pos_emb)

#         # Residual connection.
#         if self.apply_residual_connection_post_norm:
#             residual = norm_output
#         else:
#             residual = hidden_states

#         if self.drop_path is None:
#             # jit scripting for a nn.module (with dropout) is not
#             # trigerring the fusion kernel. For now, we use two
#             # different nn.functional routines to account for varying
#             # dropout semantics during training and inference phases.
#             if self.bias_dropout_fusion:
#                 if self.training:
#                     bias_dropout_add_func = bias_dropout_add_fused_train
#                 else:
#                     bias_dropout_add_func = bias_dropout_add_fused_inference
#             else:
#                 bias_dropout_add_func = get_bias_dropout_add(self.training)

#             if attention_bias is not None:
#                 attention_bias = attention_bias.expand_as(residual)
#             with self.bias_dropout_add_exec_handler():
#                 norm_input = bias_dropout_add_func(
#                     attention_output,
#                     attention_bias,
#                     residual,
#                     self.hidden_dropout)
#         else:
#             out = torch.nn.functional.dropout(attention_output + attention_bias,
#                                               p=self.hidden_dropout,
#                                               training=self.training)
#             norm_input = residual + self.drop_path(out)

#         # Layer norm post the self attention.
#         norm_output = self.post_attention_norm(norm_input)

#         # Cross attention.
#         if self.layer_type == LayerType.encoder:
#             pass
#         elif self.layer_type == LayerType.decoder:
#             norm_input, norm_output = \
#                 self.default_decoder_cross_attention(
#                     encoder_output,
#                     enc_dec_attn_mask,
#                     norm_input,
#                     norm_output,
#                     bias_dropout_add_func)
#         elif self.layer_type == LayerType.retro_encoder:
#             norm_input, norm_output = \
#                 self.retro_encoder_cross_attention(
#                     retriever_output,
#                     norm_input,
#                     norm_output,
#                     bias_dropout_add_func)
#         elif self.layer_type in (LayerType.retro_decoder,
#                                  LayerType.retro_decoder_with_retriever):
#             retriever_output, norm_input, norm_output = \
#                 self.retro_decoder_cross_attention(
#                     retriever_input,
#                     retriever_output,
#                     retriever_attn_mask,
#                     norm_input,
#                     norm_output,
#                     inference_params,
#                     bias_dropout_add_func)
#         else:
#             raise Exception("Unsupported layer type, '%s'." %
#                             self.layer_type.name)

#         # MLP.
#         mlp_output, mlp_bias = self.mlp(norm_output)

#         # Second residual connection.
#         if self.apply_residual_connection_post_norm:
#             residual = norm_output
#         else:
#             residual = norm_input

#         if self.drop_path is None:
#             if mlp_bias is not None:
#                 mlp_bias = mlp_bias.expand_as(residual)
#             with self.bias_dropout_add_exec_handler():
#                 output = bias_dropout_add_func(
#                     mlp_output,
#                     mlp_bias,
#                     residual,
#                     self.hidden_dropout)

#             # Jit compiled function creates 'view' tensor. This tensor
#             # potentially gets saved in the MPU checkpoint function context,
#             # which rejects view tensors. While making a viewless tensor here
#             # won't result in memory savings (like the data loader, or
#             # p2p_communication), it serves to document the origin of this
#             # 'view' tensor.
#             output = core.utils.make_viewless_tensor(inp = output,
#                                                      requires_grad = output.requires_grad,
#                                                      keep_graph = True)

#         else:
#             if mlp_bias is not None:
#                 mlp_output = mlp_output + mlp_bias
#             out = torch.nn.functional.dropout(mlp_output,
#                                               p=self.hidden_dropout,
#                                               training=self.training)
#             output = residual + self.drop_path(out)

#         if self.layer_type == LayerType.retro_decoder_with_retriever:
#             return output, retriever_output
#         else:
#             return output


# class NoopTransformerLayer(MegatronModule):
#     """A single 'no-op' transformer layer.

#     The sole purpose of this layer is for when a standalone embedding layer
#     is used (i.e., args.standalone_embedding_stage == True). In this case,
#     zero transformer layers are assigned when pipeline rank == 0. Additionally,
#     when virtual pipeline rank >= 1, zero total model parameters are created
#     (virtual rank 0 contains the input embedding). This results in the model's
#     input and output tensors being the same, which causes an error when
#     performing certain memory optimiations on the output tensor (e.g.,
#     deallocating it). Thus, this layer disconnects the input from the output
#     via a clone. Since ranks containing a no-op layer are generally under-
#     utilized (both compute and memory), there's no worry of any performance
#     degredation.
#     """

#     def __init__(self, layer_number):
#         super().__init__()
#         self.layer_number = layer_number

#     def forward(self, hidden_states, attention_mask,
#                 encoder_output=None, enc_dec_attn_mask=None,
#                 inference_params=None):
#         return hidden_states.clone()


# def _get_num_layers(args, model_type, is_decoder=False):
#     """Compute the number of transformer layers resident on the current rank."""
#     is_encoder_and_decoder_model = (model_type == ModelType.encoder_and_decoder)
#     if model_type == ModelType.retro_encoder:
#         num_layers = args.retro_encoder_layers
#     elif mpu.get_pipeline_model_parallel_world_size() > 1:
#         if is_encoder_and_decoder_model:
#             assert args.pipeline_model_parallel_split_rank is not None

#             # When a standalone embedding stage is used, a rank is taken from
#             # the encoder's ranks, to be used for the encoder's embedding
#             # layer. This way, the rank referenced by the 'split rank' remains
#             # the same whether or not a standalone embedding stage is used.
#             num_ranks_in_encoder = (
#                 args.pipeline_model_parallel_split_rank - 1
#                 if args.standalone_embedding_stage else
#                 args.pipeline_model_parallel_split_rank
#             )
#             num_ranks_in_decoder = args.transformer_pipeline_model_parallel_size - num_ranks_in_encoder
#             assert args.encoder_num_layers % num_ranks_in_encoder == 0, \
#                     'encoder_num_layers (%d) must be divisible by number of ranks given to encoder (%d)' % (args.encoder_num_layers, num_ranks_in_encoder)
#             assert args.decoder_num_layers % num_ranks_in_decoder == 0, \
#                     'decoder_num_layers (%d) must be divisible by number of ranks given to decoder (%d)' % (args.decoder_num_layers, num_ranks_in_decoder)
#             if mpu.is_pipeline_stage_before_split():
#                 num_layers = (
#                     0
#                     if args.standalone_embedding_stage
#                     and mpu.get_pipeline_model_parallel_rank() == 0 else
#                     args.encoder_num_layers // num_ranks_in_encoder
#                 )
#             else:
#                 num_layers = args.decoder_num_layers // num_ranks_in_decoder
#         else:
#             assert args.num_layers == args.encoder_num_layers
#             assert args.num_layers % args.transformer_pipeline_model_parallel_size == 0, \
#                 'num_layers must be divisible by transformer_pipeline_model_parallel_size'

#             # When a standalone embedding stage is used, all transformer layers
#             # are divided among pipeline rank >= 1, while on pipeline rank 0,
#             # ranks either contain the input embedding layer (virtual pp rank 0),
#             # or no layers at all (virtual pp rank >= 1).
#             num_layers = (
#                 0
#                 if args.standalone_embedding_stage
#                 and mpu.get_pipeline_model_parallel_rank() == 0 else
#                 args.num_layers // args.transformer_pipeline_model_parallel_size
#             )
#     else:
#         if not is_decoder:
#             num_layers = args.encoder_num_layers
#         else:
#             num_layers = args.decoder_num_layers
#     return num_layers


# def _get_layer_type(model_type, default_layer_type, retro_layer_numbers,
#                     layer_number):
#     args = get_args()
#     if args.retro_add_retriever and layer_number in retro_layer_numbers:
#         if model_type == ModelType.retro_decoder:
#             return LayerType.retro_decoder_with_retriever \
#                 if layer_number == retro_layer_numbers[0] \
#                    else LayerType.retro_decoder
#         elif model_type == ModelType.retro_encoder:
#             return LayerType.retro_encoder
#         else:
#             raise Exception("Unsupported model type, '%s'." % model_type)
#     else:
#         return default_layer_type


# class ParallelTransformer(MegatronModule):
#     """Transformer class."""

#     def __init__(self, config,
#                  model_type, layer_type=LayerType.encoder,
#                  self_attn_mask_type=AttnMaskType.padding,
#                  post_norm=True,
#                  pre_process=True,
#                  post_process=True,
#                  drop_path_rate=0.0):
#         super(ParallelTransformer, self).__init__()
#         args = get_args()

#         self.layer_type = layer_type
#         self.model_type = model_type
#         self.bf16 = config.bf16
#         self.fp32_residual_connection = config.fp32_residual_connection
#         self.post_norm = post_norm
#         self.pre_process = pre_process
#         self.post_process = post_process
#         self.input_tensor = None
#         self.drop_path_rate = drop_path_rate
#         self.transformer_impl = args.transformer_impl
#         self.retro_add_retriever = args.retro_add_retriever

#         # Store activation checkpoiting flag.
#         self.recompute_granularity = config.recompute_granularity
#         self.recompute_method = config.recompute_method
#         self.recompute_num_layers = config.recompute_num_layers
#         self.distribute_saved_activations = \
#             config.distribute_saved_activations and not config.sequence_parallel

#         self.sequence_parallel = config.sequence_parallel

#         # Transformer Engine Init.
#         self.transformer_engine_v_0_10 = False
#         self.transformer_engine_v_0_11 = False
#         self.transformer_engine_v_0_8 = False
#         if self.transformer_impl == 'transformer_engine':
#             global transformer_engine
#             import transformer_engine
#             from importlib.metadata import version
#             from pkg_resources import packaging

#             te_version = packaging.version.Version(version("transformer-engine"))
#             if te_version >= packaging.version.Version("0.8.0"):
#                 self.transformer_engine_v_0_8 = True
#             if te_version >= packaging.version.Version("0.10.0"):
#                 self.transformer_engine_v_0_10 = True
#             if te_version >= packaging.version.Version("0.11.0"):
#                 self.transformer_engine_v_0_11 = True

#             del version, packaging

#             assert not args.squared_relu, "TransformerEngine does not support squared relu activation."

#         self.use_fp8 = args.fp8 is not None
#         self.fp8_recipe = None
#         self.fp8_group = None
#         if self.use_fp8:
#             assert args.transformer_impl == 'transformer_engine', \
#                 'transformer-engine required for fp8 training and inference'
#             self.fp8_group = mpu.get_amax_reduction_group()
#             if args.fp8 == "e4m3":
#                 fp8_format = transformer_engine.common.recipe.Format.E4M3
#             elif args.fp8 == "hybrid":
#                 fp8_format = transformer_engine.common.recipe.Format.HYBRID
#             else:
#                 raise ValueError("The DelayedScaling recipe only supports E4M3 and HYBRID formats.")
#             self.fp8_recipe = transformer_engine.common.recipe.DelayedScaling(
#                 margin=args.fp8_margin,
#                 interval=args.fp8_interval,
#                 fp8_format=fp8_format,
#                 amax_history_len=args.fp8_amax_history_len,
#                 amax_compute_algo=args.fp8_amax_compute_algo,
#                 override_linear_precision=(False, False, not args.fp8_wgrad),
#             )

#         self.num_microbatches_in_previous_step = -1
#         self.microbatch_count = 0
#         self.checkpoint_core_attention = config.recompute_granularity == 'selective'

#         # Number of layers.
#         self.num_layers = _get_num_layers(args, model_type,
#                                           layer_type==LayerType.decoder)

#         self.drop_path_rates = [
#             rate.item() for rate in
#             torch.linspace(0, self.drop_path_rate, config.num_layers)]

#         self.retro_layer_numbers = None
#         if model_type == ModelType.retro_decoder:
#             retro_layer_start = 6 if config.num_layers <= 15 else 9
#             self.retro_layer_numbers = \
#                 np.arange(retro_layer_start, args.num_layers + 1, 3).tolist()
#         if model_type == ModelType.retro_encoder:
#             self.retro_layer_numbers = [1]

#         # Transformer layers.
#         if args.retro_add_retriever:
#             assert self.recompute_granularity != 'full', \
#                 "Full recompute not supported for Retro."
#             assert args.transformer_impl == 'local', \
#                 "Transformer engine does not support Retro layers."
#         def build_layer(layer_number):
#             if args.transformer_impl == 'local':
#                 current_layer_type = _get_layer_type(
#                     model_type, layer_type, self.retro_layer_numbers,
#                     layer_number)
#                 return ParallelTransformerLayer(
#                     config,
#                     layer_number,
#                     layer_type=current_layer_type,
#                     self_attn_mask_type=self_attn_mask_type,
#                     drop_path_rate=self.drop_path_rates[layer_number - 1])
#             else:
#                 # This argument is only available from TE v0.10 onwards.
#                 extra_transformer_engine_kwargs = {}
#                 if self.transformer_engine_v_0_8:
#                     extra_transformer_engine_kwargs["bias"] = args.add_bias_linear
#                 if self.transformer_engine_v_0_10:
#                     extra_transformer_engine_kwargs["activation"] = "swiglu" if args.swiglu else "gelu"
#                 if self.transformer_engine_v_0_11:
#                     extra_transformer_engine_kwargs["normalization"] = args.normalization
#                 assert config.attention_softmax_in_fp32, "TransformerEngine only supports softmax compute in FP32."
#                 assert (
#                     (bool(int(os.getenv("NVTE_APPLY_QK_LAYER_SCALING", "0"))) and args.fp16) == config.apply_query_key_layer_scaling
#                 ), "Unsupported config for apply_query_key_layer_scaling in TransformerEngine."
#                 return transformer_engine.pytorch.TransformerLayer(
#                     config.hidden_size,
#                     config.ffn_hidden_size,
#                     config.num_attention_heads,
#                     layernorm_epsilon=config.layernorm_epsilon,
#                     hidden_dropout=config.hidden_dropout,
#                     attention_dropout=config.attention_dropout,
#                     init_method=config.init_method,
#                     output_layer_init_method=config.output_layer_init_method,
#                     layer_number=layer_number,
#                     kv_channels=config.kv_channels,
#                     self_attn_mask_type=self_attn_mask_type.name,
#                     tp_group=mpu.get_tensor_model_parallel_group(),
#                     get_rng_state_tracker=tensor_parallel.get_cuda_rng_tracker,
#                     fuse_wgrad_accumulation=config.gradient_accumulation_fusion,
#                     seq_length=args.seq_length,
#                     micro_batch_size=args.micro_batch_size,
#                     sequence_parallel=config.sequence_parallel,
#                     params_dtype=config.params_dtype,
#                     apply_residual_connection_post_layernorm=config.apply_residual_connection_post_layernorm,
#                     output_layernorm=False,
#                     layer_type="encoder",
#                     drop_path_rate=self.drop_path_rates[layer_number - 1],
#                     set_parallel_mode=True,
#                     fuse_qkv_params=True,
#                     **extra_transformer_engine_kwargs)

#         if config.virtual_pipeline_model_parallel_size is not None:
#             assert config.num_layers % config.virtual_pipeline_model_parallel_size == 0, \
#                 'num_layers_per_stage must be divisible by ' \
#                 'virtual_pipeline_model_parallel_size'
#             assert args.model_type != ModelType.encoder_and_decoder
#             # Number of layers in each model chunk is the number of layers in the stage,
#             # divided by the number of model chunks in a stage.
#             self.num_layers = self.num_layers // config.virtual_pipeline_model_parallel_size
#             # With 8 layers, 2 stages, and 4 model chunks, we want an assignment of
#             # layers to stages like (each list is a model chunk):
#             # Stage 0: [0]  [2]  [4]  [6]
#             # Stage 1: [1]  [3]  [5]  [7]
#             # With 8 layers, 2 stages, and 2 virtual stages, we want an assignment of
#             # layers to stages like (each list is a model chunk):
#             # Stage 0: [0, 1]  [4, 5]
#             # Stage 1: [2, 3]  [6, 7]
#             offset = mpu.get_virtual_pipeline_model_parallel_rank() * (
#                 config.num_layers // config.virtual_pipeline_model_parallel_size) + \
#                 (mpu.get_pipeline_model_parallel_rank() * self.num_layers)
#         else:
#             # Each stage gets a contiguous set of layers.
#             if args.model_type == ModelType.encoder_and_decoder and \
#                     mpu.get_pipeline_model_parallel_world_size() > 1:
#                 pipeline_rank = mpu.get_pipeline_model_parallel_rank()
#                 if layer_type == LayerType.encoder:
#                     offset = pipeline_rank * self.num_layers
#                 else:
#                     num_ranks_in_enc = args.pipeline_model_parallel_split_rank
#                     offset = (pipeline_rank - num_ranks_in_enc) * self.num_layers
#             else:
#                 offset = mpu.get_pipeline_model_parallel_rank() * self.num_layers

#         if self.num_layers == 0:
#             # When a standalone embedding stage is used (e.g.,
#             # args.standalone_embedding_stage == True), virtual pipeline ranks
#             # on pipeline rank 0 will have zero transformer layers assigned to
#             # them. This results in the model's input and output tensors to be
#             # the same, which will cause failure for certain output tensor
#             # optimizations (e.g., pipeline output deallocation). To remedy
#             # this, we assign a 'no-op' layer on these ranks, which will
#             # disconnect the input tensor from the output tensor.
#             self.num_layers = 1
#             self.layers = torch.nn.ModuleList([ NoopTransformerLayer(1) ])
#         else:
#             self.layers = torch.nn.ModuleList(
#                 [build_layer(i + 1 + offset) for i in range(self.num_layers)])

#             # Update dropout rate for Retro encoder.
#             if model_type == ModelType.retro_encoder:
#                 for layer in self.layers:
#                     if layer.self_attention.use_flash_attn:
#                         layer.self_attention.core_attention_flash.dropout_p = \
#                             torch.nn.Dropout(args.retro_encoder_attention_dropout)
#                     else:
#                         layer.self_attention.core_attention.attention_dropout.p =\
#                             args.retro_encoder_attention_dropout
#                     layer.hidden_dropout = args.retro_encoder_hidden_dropout

#         if self.post_process and self.post_norm:
#             # Final layer norm before output.
#             self.final_norm = get_norm(config)

#     def _get_layer(self, layer_number):
#         return self.layers[layer_number]

#     def _checkpointed_forward(self, hidden_states, attention_mask,
#                               encoder_output, enc_dec_attn_mask,
#                               rotary_pos_emb, is_first_microbatch):
#         """Forward method with activation checkpointing."""
#         def custom(start, end):
#             def custom_forward(*args, **kwargs):
#                 x_, *args = args
#                 for index in range(start, end):
#                     layer = self._get_layer(index)
#                     x_ = layer(x_, *args, **kwargs)
#                 return x_
#             return custom_forward

#         te_forward_kwargs = {}
#         if self.transformer_impl == 'transformer_engine':
#             te_forward_kwargs['is_first_microbatch'] = is_first_microbatch
#             if self.transformer_engine_v_0_10:
#                 te_forward_kwargs['rotary_pos_emb'] = rotary_pos_emb

#         if self.recompute_method == 'uniform':
#             # Uniformly divide the total number of Transformer layers and
#             # checkpoint the input activation of each divided chunk.
#             # A method to further reduce memory usage reducing checkpoints.
#             l = 0
#             while l < self.num_layers:
#                 if self.transformer_impl == 'transformer_engine':
#                     hidden_states = transformer_engine.pytorch.checkpoint(
#                         custom(l, l + self.recompute_num_layers),
#                         self.distribute_saved_activations,
#                         tensor_parallel.get_cuda_rng_tracker,
#                         mpu.get_tensor_model_parallel_group(),
#                         hidden_states, attention_mask, encoder_output,
#                         enc_dec_attn_mask, **te_forward_kwargs)
#                 else:
#                     hidden_states = tensor_parallel.checkpoint(
#                         custom(l, l + self.recompute_num_layers),
#                         self.distribute_saved_activations,
#                         hidden_states, attention_mask,
#                         encoder_output, enc_dec_attn_mask,
#                         None, None, None, None, rotary_pos_emb)

#                 l += self.recompute_num_layers

#         elif self.recompute_method == 'block':
#             # Checkpoint the input activation of only a set number of individual
#             # Transformer layers and skip the rest.
#             # A method fully use the device memory removing redundant re-computation.
#             for l in range(self.num_layers):
#                 if l < self.recompute_num_layers:
#                     if self.transformer_impl == 'transformer_engine':
#                         hidden_states = transformer_engine.pytorch.checkpoint(
#                             custom(l, l + 1),
#                             self.distribute_saved_activations,
#                             tensor_parallel.get_cuda_rng_tracker,
#                             mpu.get_tensor_model_parallel_group(),
#                             hidden_states, attention_mask, encoder_output,
#                             enc_dec_attn_mask, **te_forward_kwargs)
#                     else:
#                         hidden_states = tensor_parallel.checkpoint(
#                             custom(l, l + 1),
#                             self.distribute_saved_activations,
#                             hidden_states, attention_mask,
#                             encoder_output, enc_dec_attn_mask,
#                             None, None, None, None, rotary_pos_emb)
#                 else:
#                     if self.transformer_impl == 'transformer_engine':
#                         hidden_states = custom(l, l + 1)(
#                             hidden_states, attention_mask, encoder_output,
#                             enc_dec_attn_mask, **te_forward_kwargs)
#                     else:
#                         hidden_states = custom(l, l + 1)(
#                             hidden_states, attention_mask,
#                             encoder_output, enc_dec_attn_mask,
#                             None, None, None, None, rotary_pos_emb)
#         else:
#             raise ValueError("Invalid activation recompute method.")

#         return hidden_states

#     def set_input_tensor(self, input_tensor):
#         """Set input tensor to be used instead of forward()'s input.

#         When doing pipeline parallelism the input from the previous
#         stage comes from communication, not from the input, so the
#         model's forward_step_func won't have it. This function is thus
#         used by internal code to bypass the input provided by the
#         forward_step_func"""
#         self.input_tensor = input_tensor

#     def forward(self, hidden_states, attention_mask,
#                 encoder_output=None, enc_dec_attn_mask=None,
#                 retriever_input=None,
#                 retriever_output=None,
#                 retriever_attn_mask=None,
#                 inference_params=None,
#                 rotary_pos_emb=None):
#         # hidden_states: [s, b, h]

#         # Checks.
#         if inference_params:
#             assert self.recompute_granularity is None, \
#                 'inference does not work with activation checkpointing'

#         if not self.pre_process:
#             # See set_input_tensor()
#             hidden_states = self.input_tensor

#         # Viewless tensor.
#         # - We only need to create a viewless tensor in the case of micro batch
#         #   size (mbs) == 1, since in this case, 'hidden_states.transpose()'
#         #   above creates a view tensor, and '.contiguous()' is a pass-through.
#         #   For mbs >= 2, '.contiguous()' creates a new tensor, eliminating
#         #   the need to make it viewless.
#         #
#         #   However, we don't explicitly check mbs == 1 here because
#         #   make_viewless_tensor() has negligible overhead when its input
#         #   is already viewless.
#         #
#         # - For the 'else' case above, calling make_viewless_tensor() here is
#         #   likely redundant, since p2p_communication.py (likely originator)
#         #   already creates viewless tensors. That said, make_viewless_tensor()
#         #   is called here to be future-proof and corner-case-proof.
#         hidden_states = core.utils.make_viewless_tensor(
#             hidden_states,
#             requires_grad=True,
#             keep_graph=True,
#         )

#         # RNG context.
#         if self.sequence_parallel:
#             rng_context = tensor_parallel.get_cuda_rng_tracker().fork()
#         else:
#             rng_context = nullcontext()

#         # Forward layers.
#         with rng_context:
#             # The fp8_autocast context manager is a no-op when enabled=True
#             # The if...else serves to short circuit name resolution for fp8_autocast
#             with transformer_engine.pytorch.fp8_autocast(
#                 enabled=self.use_fp8,
#                 fp8_recipe=self.fp8_recipe,
#                 fp8_group=self.fp8_group
#             ) if self.use_fp8 else nullcontext():
#                 # Determine if the current iteration is first microbatch
#                 if self.num_microbatches_in_previous_step != get_num_microbatches():
#                     self.microbatch_count = 0 # Reset count on new batch size rampup interval
#                 self.num_microbatches_in_previous_step = get_num_microbatches()
#                 is_first_microbatch = self.microbatch_count % get_num_microbatches() == 0

#                 # Forward pass.
#                 if self.recompute_granularity == 'full':
#                     hidden_states = self._checkpointed_forward(hidden_states,
#                                                                attention_mask,
#                                                                encoder_output,
#                                                                enc_dec_attn_mask,
#                                                                rotary_pos_emb,
#                                                                is_first_microbatch)
#                 else:
#                     forward_kwargs = {
#                         'encoder_output': encoder_output,
#                         'enc_dec_attn_mask': enc_dec_attn_mask,
#                         'inference_params': inference_params,
#                     }

#                     if self.transformer_impl == 'transformer_engine':
#                         forward_kwargs['is_first_microbatch'] = is_first_microbatch
#                         forward_kwargs['checkpoint_core_attention'] = self.checkpoint_core_attention
#                         if self.transformer_engine_v_0_10:
#                             forward_kwargs['rotary_pos_emb'] = rotary_pos_emb
#                     else:
#                         forward_kwargs['rotary_pos_emb'] = rotary_pos_emb
#                         forward_kwargs['retriever_input'] = retriever_input
#                         forward_kwargs['retriever_output'] = retriever_output
#                         forward_kwargs['retriever_attn_mask'] = retriever_attn_mask

#                     for index in range(self.num_layers):
#                         layer = self._get_layer(index)

#                         hidden_states = layer(
#                             hidden_states,
#                             attention_mask,
#                             **forward_kwargs)

#                         # First Retro decoder layer returns both hidden_states
#                         # and retriever_output. Make retriever_output available
#                         # to subsequence Retro layers.
#                         if isinstance(hidden_states, tuple):
#                             assert len(hidden_states) == 2
#                             hidden_states, retriever_output = hidden_states
#                             forward_kwargs["retriever_output"] = retriever_output

#                 # Skip counter update for eval and activation checkpointing
#                 if torch.is_grad_enabled() and self.training:
#                     self.microbatch_count += 1

#         # Final layer norm.
#         if self.post_process and self.post_norm:
#             hidden_states = self.final_norm(hidden_states)

#         return hidden_states

#     def load_state_dict(self, state_dict, strict=True):
#         """Customize load."""

#         # Handle renaming layernorm -> norm in component names
#         state_dict_ = {}
#         for key in state_dict.keys():
#             # Bypass TransformerEngine module parameters.
#             if "layernorm_qkv" in key or "layernorm_mlp" in key:
#                 state_dict_[key] = state_dict[key]
#                 continue
#             newkey = key.replace("layernorm", "norm")
#             state_dict_[newkey] = state_dict[key]

#         super().load_state_dict(state_dict_, strict)
=======
# --------- ulysses --------------
>>>>>>> 58d32c82

from typing import Any, Tuple

import torch.distributed as dist
from torch import Tensor
from torch.nn import Module

<<<<<<< HEAD
# --------- ulysses --------------
=======
>>>>>>> 58d32c82

def post_all2all(scatter_idx, batch_dim_idx, seq_world_size, bs, seq_len, num_head, head_dim):

    def post_func(input):
        if batch_dim_idx == 0:
            # b, s, n, h
            if scatter_idx < 2:
                output = input.permute(1, 2, 0, 3, 4).contiguous()
                output = output.reshape(bs, seq_len // seq_world_size, seq_world_size * num_head, head_dim).contiguous()
            else:
                output = input.permute(1, 0, 2, 3, 4).contiguous()
                output = output.reshape(bs, seq_world_size * seq_len, num_head // seq_world_size, head_dim).contiguous()
        else:
            # s, b, n, h
            if scatter_idx < 2:
                output = input.transpose(0, 1).transpose(1, 2).contiguous()
                # output = input.permute(1, 2, 0, 3, 4).contiguous()
                output = output.reshape(seq_len // seq_world_size, bs, seq_world_size * num_head, head_dim).contiguous()
            else:
                output = input.reshape(seq_len * seq_world_size, bs, num_head // seq_world_size, head_dim).contiguous()
        return output

    return post_func

#input b s np nd b s_l
def single_all_to_all(input, scatter_idx, gather_idx, batch_dim_idx, group, async_op=False, handle=None, type=None):
    seq_world_size = dist.get_world_size(group)
    if batch_dim_idx == 0:
        # b, s, n, h
        if scatter_idx < 2:
            bs, global_seq_len, num_local_head, head_dim = input.shape#b，s, nh, hd
            input_t = input.reshape(
                [bs, seq_world_size, global_seq_len // seq_world_size, num_local_head, head_dim]
            ).contiguous()#b, sp_deg, s//sp_deg, nh//sp_deg, hd
            input_t = input_t.permute(1, 0, 2, 3, 4).contiguous()#sp_deg, b, s//sp_deg, nh//sp_deg, hd
        else:
            bs, local_seq_len, num_total_head, head_dim = input.shape#b, s, nh, hd
            assert (
                num_total_head % seq_world_size == 0
            ), f"Number of heads ({num_total_head}) must be divisible by the sequence parallel size ({seq_world_size})!"
            input_t = input.reshape(
                [bs, local_seq_len, seq_world_size, num_total_head // seq_world_size, head_dim]
            ).contiguous()
            input_t = input_t.permute(2, 0, 1, 3, 4).contiguous() #sp_deg, b, s//sp_deg, nh//sp_deg, hd
    else:
        # s, b, n, h
        if scatter_idx < 2:
            global_seq_len, bs, num_local_head, head_dim = input.shape
            input_t = input.reshape(
                [seq_world_size, global_seq_len // seq_world_size, bs, num_local_head, head_dim]
            ).contiguous()
        else:
            local_seq_len, bs, num_total_head, head_dim = input.shape
            assert (
                num_total_head % seq_world_size == 0
            ), f"Number of heads ({num_total_head}) must be divisible by the sequence parallel size ({seq_world_size})!"
            input_t = input.reshape(
                [local_seq_len * bs, seq_world_size, num_total_head // seq_world_size, head_dim]
            ).contiguous()
            input_t = input_t.transpose(0, 1).contiguous()
            # input_t = input.reshape([local_seq_len, bs, seq_world_size, num_total_head // seq_world_size,
            #                          head_dim]).contiguous()
            # input_t = input_t.permute(2, 0, 1, 3, 4).contiguous()

    if scatter_idx < 2:
        post_all2all_fun = post_all2all(
            scatter_idx, batch_dim_idx, seq_world_size, bs, global_seq_len, num_local_head, head_dim
        )
    else:
        post_all2all_fun = post_all2all(
            scatter_idx, batch_dim_idx, seq_world_size, bs, local_seq_len, num_total_head, head_dim
        )

    output = torch.empty_like(input_t)
    work = dist.all_to_all_single(output, input_t, group=group, async_op=async_op)

    if async_op:
        if type in ("dq", "dk"):
            handle[type + "_work"] = work
            handle[type + "_grad"] = output
            handle[type + "_post_all2all_func"] = post_all2all_fun
            return output

    res = post_all2all_fun(output)
    return res


class _SeqAllToAll(torch.autograd.Function):

    @staticmethod
    def forward(
        ctx: Any,
        group: dist.ProcessGroup,
        input: Tensor,
        scatter_idx: int,
        gather_idx: int,
        batch_dim_idx: int,
        stream=None,
        handle=None,
        type=None,
        is_fwd=True,
    ) -> Tensor:
        ctx.group = group
        ctx.scatter_idx = scatter_idx
        ctx.gather_idx = gather_idx
        ctx.stream = stream
        ctx.handle = handle
        ctx.type = type
        ctx.batch_dim_idx = batch_dim_idx
        if ctx.handle is None:
            res = single_all_to_all(input, scatter_idx, gather_idx, batch_dim_idx, group, False)

        else:
            # overlap communication path
            if not is_fwd and type == "o":
                assert ctx.stream != None
                res = single_all_to_all(input, scatter_idx, gather_idx, batch_dim_idx, group, False)
                get_accelerator().current_stream().wait_stream(ctx.stream)
                del ctx.stream.activation_buffer_list
                # The computation of d o_weight can overlap with the communication of d o_input

            elif not is_fwd and type in ("q", "k"):
                # Achieve communication overlap by pipelining the matrix computation and communication of dq, dk, and dv
                type = "d" + type
                res = single_all_to_all(input, scatter_idx, gather_idx, batch_dim_idx, group, True, handle, type)

            elif is_fwd and type in ("q", "k"):
                # Achieve communication overlap by pipelining the matrix computation and communication of q, k, and v
                type = "fwd_" + type
                res = single_all_to_all(input, scatter_idx, gather_idx, batch_dim_idx, group, False, handle, type)

            else:
                res = single_all_to_all(input, scatter_idx, gather_idx, batch_dim_idx, group, False)

        return res

    @staticmethod
    def backward(ctx: Any, *grad_output: Tensor) -> Tuple[None, Tensor, None, None]:

        return (
            None,
            _SeqAllToAll.apply(
                ctx.group,
                *grad_output,
                ctx.gather_idx,
                ctx.scatter_idx,
                ctx.batch_dim_idx,
                ctx.stream,
                ctx.handle,
                ctx.type,
                False,
            ),
            None,
            None,
            None,
            None,
            None,
            None,
            None,
        )


class DistributedAttention(torch.nn.Module):
    """Initialization.

    Arguments:
        local_attention (Module): local attention with q,k,v
        sequence_process_group (ProcessGroup): sequence parallel process group
        scatter_idx (int): scatter_idx for all2all comm
        gather_idx (int): gather_idx for all2all comm
    """

    def __init__(
        self,
        local_attention: Module,
        sequence_process_group: dist.ProcessGroup,
        scatter_idx: int = 2,
        gather_idx: int = 0,
        sp_stream=None,
    ) -> None:

        super(DistributedAttention, self).__init__()
        self.local_attn = local_attention
        self.spg = sequence_process_group
        self.scatter_idx = scatter_idx
        self.gather_idx = gather_idx
        self.sp_overlap_comm = False
        self.overlap_handles = None
        self.sp_stream = sp_stream
        if sp_stream is not None:
            self.overlap_handles = {}
            self.sp_overlap_comm = True
            self.dafult_stream = get_accelerator().default_stream()

    def layer_sync(self, layer):
        if self.sp_overlap_comm and hasattr(layer, "done_event"):
            self.dafult_stream.wait_event(layer.done_event)

    def forward(self, query: Tensor, key: Tensor, value: Tensor, batch_dim_idx: int, *args: Any, **kwargs) -> Tensor:
        """forward

        Arguments:
            query (Tensor): query input to the layer
            key (Tensor): key input to the layer
            value (Tensor): value input to the layer
            batch_dim_idx (int): indicating which dim is batch
            args: other args

        Returns:
            * output (Tensor): context output
        """

        # TODO Merge three alltoall calls into one
        # TODO (Reza): change the api on the megatron-deepspeed side so that we only receive all data (q,k, and v) together!
        # in shape : e.g.,  [s/p:h:]

        def bwd_hook(layer_type):

            def pre_hook_fun(grad):
                type = "d" + layer_type
                self.overlap_handles[type + "_work"].wait()
                self.sp_stream.wait_stream(self.dafult_stream)
                all2all_output = self.overlap_handles[type + "_grad"]
                grad = list(grad)
                grad[0] = self.overlap_handles[type + "_post_all2all_func"](all2all_output)
                grad = tuple(grad)

            return pre_hook_fun

        if torch.distributed.get_world_size(self.spg) > 1:
            self.layer_sync(query)
            query_layer = _SeqAllToAll.apply(
                self.spg, query, self.scatter_idx, self.gather_idx, batch_dim_idx, None, self.overlap_handles, "q"
            )
            self.layer_sync(key)
            key_layer = _SeqAllToAll.apply(
                self.spg, key, self.scatter_idx, self.gather_idx, batch_dim_idx, None, self.overlap_handles, "k"
            )
            if self.sp_overlap_comm:
                self.dafult_stream.wait_stream(self.sp_stream)
            value_layer = _SeqAllToAll.apply(
                self.spg, value, self.scatter_idx, self.gather_idx, batch_dim_idx, None, self.overlap_handles, "v"
            )
            if self.sp_overlap_comm:
                # Register a hook to synchronize dq and dk after the all-to-all
                # operation when the gradient data is used.
                # Place this logic after the q, k, v all-to-all operation to
                # improve interpreter speed to
                # call and launch of the forward all-to-all communication.
                grad_fn_q = query.grad_fn.next_functions[0][0]
                grad_fn_q.register_prehook(bwd_hook(layer_type="q"))
                grad_fn_k = key.grad_fn.next_functions[0][0]
                grad_fn_k.register_prehook(bwd_hook(layer_type="k"))
        else:
            query_layer, key_layer, value_layer = query, key, value

        # out shape : e.g., [s:h/p:]
        head_dim = query_layer.shape[-1]
        context_layer = self.local_attn(query_layer, key_layer, value_layer, *args, **kwargs)
        context_layer = context_layer.view(context_layer.shape[0], context_layer.shape[1], -1, head_dim)
        if torch.distributed.get_world_size(self.spg) > 1:
            output = _SeqAllToAll.apply(
                self.spg,
                context_layer,
                self.gather_idx,
                self.scatter_idx,
                batch_dim_idx,
                self.sp_stream,
                self.overlap_handles,
                "o",
            )
        else:
            output = context_layer
        # out e.g., [s/p::h]
        return output

# --------- Zigzag Ring Flash Attention --------------
# Reference: https://github.com/zhuzilin/ring-flash-attention/
# We make some modifications to the original code to adapt to make computation and communication overlap better.
from typing import Optional, Tuple

import torch
import torch.distributed as dist
import torch.nn.functional as F
import inspect
from functools import cache

@cache
def _get_default_args(func):
    spec = inspect.getfullargspec(func)
    defaults = spec.defaults if spec.defaults is not None else ()
    padded_defaults = (None,) * (len(spec.args) - len(defaults)) + defaults
    args = dict(zip(spec.args, padded_defaults))
    if "softcap" in args:
        args["softcap"] = 0.0
    return args

def get_default_args(func):
    if inspect.isfunction(func):
        return _get_default_args(func)
    else:
        # Use the origin _init_fn in CustomOpDef
        return _get_default_args(func._init_fn)


@torch.jit.script
def _update_out_and_lse(
    out: torch.Tensor,
    lse: torch.Tensor,
    block_out: torch.Tensor,
    block_lse: torch.Tensor,
) -> Tuple[torch.Tensor, torch.Tensor]:

    block_out = block_out.to(torch.float32)
    block_lse = block_lse.transpose(-2, -1).unsqueeze(dim=-1)

    # new_lse = lse + torch.log(1 + torch.exp(block_lse - lse))
    # torch.exp(lse - new_lse) * out + torch.exp(block_lse - new_lse) * block_out
    # For additional context and discussion, please refer to:
    # https://github.com/zhuzilin/ring-flash-attention/pull/34#issuecomment-2076126795
    out = out - F.sigmoid(block_lse - lse) * (out - block_out)
    lse = lse - F.logsigmoid(lse - block_lse)

    return out, lse


def update_out_and_lse(
    out: Optional[torch.Tensor],
    lse: Optional[torch.Tensor],
    block_out: torch.Tensor,
    block_lse: torch.Tensor,
    slice_=None,
) -> Tuple[torch.Tensor, torch.Tensor]:
    if out is None:
        if slice_ is not None:
            raise RuntimeError("first update_out_and_lse should not pass slice_ args")
        out = block_out.to(torch.float32)
        lse = block_lse.transpose(-2, -1).unsqueeze(dim=-1)
    elif slice_ is not None:
        slice_out, slice_lse = out[slice_], lse[slice_]
        slice_out, slice_lse = _update_out_and_lse(
            slice_out, slice_lse, block_out, block_lse
        )
        out[slice_], lse[slice_] = slice_out, slice_lse
    else:
        out, lse = _update_out_and_lse(out, lse, block_out, block_lse)
    return out, lse

#TODO：for other nccl version，we can use different nccl stream to overlap communication and computation
class RingComm:
    def __init__(self, process_group: dist.ProcessGroup, batch_comm = True):
        self.batch_comm = batch_comm
        self._process_group = process_group
        self._ops = []
        self.rank = dist.get_rank(self._process_group)
        self.world_size = dist.get_world_size(self._process_group)
        self._reqs = None

        self._send_reqs = []
        self._recv_reqs = []

        self.send_rank = (self.rank + 1) % self.world_size
        self.recv_rank = (self.rank - 1) % self.world_size

        if process_group is not None:
            self.send_rank = dist.get_global_rank(self._process_group, self.send_rank)
            self.recv_rank = dist.get_global_rank(self._process_group, self.recv_rank)

    def send_recv(
        self, to_send: torch.Tensor, recv_tensor: Optional[torch.Tensor] = None
    ) -> torch.Tensor:
        if recv_tensor is None:
            res = torch.empty_like(to_send)
        else:
            res = recv_tensor
        if self.batch_comm:
            send_op = dist.P2POp(
                dist.isend, to_send, self.send_rank, group=self._process_group
            )
            recv_op = dist.P2POp(dist.irecv, res, self.recv_rank, group=self._process_group)
            self._ops.append(send_op)
            self._ops.append(recv_op)
        else:
            if self.rank % 2 == 0:
                send_req = dist.isend(to_send, self.send_rank, group=self._process_group)
                recv_req = dist.irecv(res, self.recv_rank, group=self._process_group)
            else:
                recv_req = dist.irecv(res, self.recv_rank, group=self._process_group)
                send_req = dist.isend(to_send, self.send_rank, group=self._process_group)
            self._recv_reqs.append(recv_req)
            self._send_reqs.append(send_req)
        return res

    def commit(self):
        if self.batch_comm:
            if self._reqs is not None:
                raise RuntimeError("commit called twice")
            self._reqs = dist.batch_isend_irecv(self._ops)
        else:
            pass

    def wait(self):
        if self.batch_comm:
            if self._reqs is None:
                raise RuntimeError("wait called before commit")
            for req in self._reqs:
                req.wait()
            self._reqs = None
            self._ops = []
        else:
            for req in self._recv_reqs:
                req.wait()
            self._send_reqs.clear()
            self._recv_reqs.clear()

    def send_recv_kv(
        self,
        k: torch.Tensor,
        v: torch.Tensor,
        k_buffer: Optional[torch.Tensor] = None,
        v_buffer: Optional[torch.Tensor] = None,
    ) -> Tuple[torch.Tensor, torch.Tensor]:
        next_k, next_v = self.send_recv(k, k_buffer), self.send_recv(v, v_buffer)
        self.commit()
        return next_k, next_v
    

import torch
import torch.distributed as dist
from flash_attn.flash_attn_interface import _flash_attn_forward, _flash_attn_backward


def zigzag_ring_flash_attn_forward(
    process_group,
    ranks,
    q: torch.Tensor,
    k: torch.Tensor,
    v: torch.Tensor,
    softmax_scale,
    dropout_p=0,
    causal=True,
    window_size=(-1, -1),
    alibi_slopes=None,
    deterministic=False,
):
    assert causal == True, "zigzag ring is meaningless for causal=False"
    comm = RingComm(process_group)

    block_seq_len = q.shape[1] // 2
    q1 = q[:, block_seq_len:]

    out = None
    lse = None
    next_k, next_v = None, None

    def forward(q, k, v, causal):
        params = get_default_args(_flash_attn_forward).copy()
        params.update(
            {
                "q": q,
                "k": k,
                "v": v,
                "dropout_p": dropout_p,
                "softmax_scale": softmax_scale,
                "causal": causal,
                "alibi_slopes": alibi_slopes,
                "return_softmax": True and dropout_p > 0,
            }
        )
        if "window_size" in params:
            params.update({"window_size": window_size})
        else:
            params.update(
                {
                    "window_size_left": window_size[0],
                    "window_size_right": window_size[1],
                }
            )
        outputs = _flash_attn_forward(**params)
        if len(outputs) == 8:
            block_out, _, _, _, _, block_lse, _, _ = outputs
        else:
            assert len(outputs) == 4
            block_out, block_lse, _, _ = outputs
        return block_out, block_lse

    for step in range(comm.world_size):
        if step + 1 != comm.world_size:
            next_k, next_v = comm.send_recv_kv(k, v)
        # TODO: Maybe find a better way to make sure launch order
        if step == 0:
            _ = torch.zeros((1,),device=torch.cuda.current_device())#we use this to guarantee commiunication is launched before computation
            block_out, block_lse = forward(q, k, v, causal=True)
            out, lse = update_out_and_lse(out, lse, block_out, block_lse)
        elif step <= comm.rank:
            k0 = k[:, :block_seq_len]
            v0 = v[:, :block_seq_len]
            _ = torch.zeros((1,),device=torch.cuda.current_device())#we use this to guarantee commiunication is launched before computation
            block_out, block_lse = forward(q, k0, v0, causal=False)
            out, lse = update_out_and_lse(out, lse, block_out, block_lse)
        else:
            _ = torch.zeros((1,),device=torch.cuda.current_device())#we use this to guarantee commiunication is launched before computation
            block_out, block_lse = forward(q1, k, v, causal=False)
            out, lse = update_out_and_lse(
                out,
                lse,
                block_out,
                block_lse,
                slice_=(slice(None), slice(block_seq_len, None)),
            )

        if step + 1 != comm.world_size:
            comm.wait()
            k, v = next_k, next_v

    out = out.to(q.dtype)
    lse = lse.squeeze(dim=-1).transpose(1, 2)
    return out, lse


def zigzag_ring_flash_attn_backward(
    process_group,
    ranks,
    dout,
    q,
    k,
    v,
    out,
    softmax_lse,
    softmax_scale,
    dropout_p=0,
    causal=True,
    window_size=(-1, -1),
    alibi_slopes=None,
    deterministic=False,
):
    assert causal == True, "zigzag ring is meaningless for causal=False"
    kv_comm = RingComm(process_group)
    #d_kv_comm = RingComm(process_group)

    # dkv_comm_ranks = ranks
    # d_kv_comm_group = dist.new_group(dkv_comm_ranks)
    # d_kv_comm = RingComm(d_kv_comm_group)

    dq, dk, dv = None, None, None
    next_dk, next_dv = None, None
    next_k, next_v = None, None
    dk_comm_buffer, dv_comm_buffer = None, None
    #TODO:for other nccl version,we may can use different nccl stream to overlap communication and computation
    # kv_comm_stream = torch.cuda.Stream(device=q.device)
    # d_kv_comm_stream = torch.cuda.Stream(device=q.device)

    dout1 = dout.chunk(2, dim=1)[1]
    q1 = q.chunk(2, dim=1)[1]
    out1 = out.chunk(2, dim=1)[1]
    softmax_lse1 = softmax_lse.chunk(2, dim=2)[1].contiguous()
    block_seq_len = q.shape[1] // 2

    # repeatly allocating buffer may be slow...
    dq_buffer = torch.empty(q.shape, dtype=q.dtype, device=q.device)
    dk_buffer = torch.empty(k.shape, dtype=k.dtype, device=k.device)
    dv_buffer = torch.empty(v.shape, dtype=v.dtype, device=v.device)
    original_dtype = q.dtype

    def backward(dout, q, k, v, out, softmax_lse, causal):
        seqlen_q = q.shape[1]
        seqlen_kv = k.shape[1]
        params = get_default_args(_flash_attn_backward).copy()
        params.update(
            {
                "dout": dout,
                "q": q,
                "k": k,
                "v": v,
                "out": out,
                "softmax_lse": softmax_lse,
                "dq": dq_buffer[:, :seqlen_q],
                "dk": dk_buffer[:, :seqlen_kv],
                "dv": dv_buffer[:, :seqlen_kv],
                "dropout_p": dropout_p,
                "softmax_scale": softmax_scale,
                "causal": causal,
                "alibi_slopes": alibi_slopes,
                "deterministic": deterministic,
            }
        )
        if "window_size" in params:
            params.update({"window_size": window_size})
        else:
            params.update(
                {
                    "window_size_left": window_size[0],
                    "window_size_right": window_size[1],
                }
            )
        _flash_attn_backward(**params)

    for step in range(kv_comm.world_size):
        if step == 0:
            next_k, next_v = kv_comm.send_recv_kv(k, v)
        else:
            if step + 1 != kv_comm.world_size:
                k_dk = torch.stack([k, dk], dim=0)
                v_dv = torch.stack([v, dv], dim=0)
                next_k_dk, next_v_dv = kv_comm.send_recv_kv(k_dk, v_dv)
            else:
                next_dk, next_dv = kv_comm.send_recv_kv(dk, dv)
        
        if step == 0:
            backward(dout, q, k, v, out, softmax_lse, causal=True)
            dq = dq_buffer.to(torch.float32)
            dk = dk_buffer.to(torch.float32)
            dv = dv_buffer.to(torch.float32)
        else:
            if step <= kv_comm.rank:
                k0 = k[:, :block_seq_len]
                v0 = v[:, :block_seq_len]
                backward(dout, q, k0, v0, out, softmax_lse, causal=False)
                dq += dq_buffer
            else:
                backward(dout1, q1, k, v, out1, softmax_lse1, causal=False)
                # always use the first half in dq_buffer.
                dq[:, block_seq_len:] += dq_buffer[:, :block_seq_len]

            #d_kv_comm.wait()
            kv_comm.wait()
            if step + 1 != kv_comm.world_size:
                next_k, next_v = next_k_dk[0].to(original_dtype), next_v_dv[0].to(original_dtype)
                next_dk, next_dv = next_k_dk[1], next_v_dv[1]
                k, v = next_k, next_v
                dk_comm_buffer, dv_comm_buffer = dk, dv
                dk, dv = next_dk, next_dv
            else:
                dk, dv = next_dk, next_dv
            if step <= kv_comm.rank:
                dk[:, :block_seq_len] += dk_buffer[:, :block_seq_len]
                dv[:, :block_seq_len] += dv_buffer[:, :block_seq_len]
            else:
                dk += dk_buffer
                dv += dv_buffer

        if step == 0:
            kv_comm.wait()
            k, v = next_k, next_v
    next_dk, next_dv = kv_comm.send_recv_kv(dk, dv, dk_comm_buffer, dv_comm_buffer)
    kv_comm.wait()
    dk, dv = next_dk, next_dv

    return dq.to(q.dtype), next_dk.to(q.dtype), next_dv.to(q.dtype)


class ZigZagRingFlashAttnFunc(torch.autograd.Function):
    @staticmethod
    def forward(
        ctx,
        q,
        k,
        v,
        dropout_p,
        softmax_scale,
        causal,
        window_size,
        alibi_slopes,
        deterministic,
        return_softmax,
        group,
        ranks,
    ):
        if softmax_scale is None:
            softmax_scale = q.shape[-1] ** (-0.5)

        assert alibi_slopes is None
        k = k.contiguous()
        v = v.contiguous()
        out, softmax_lse = zigzag_ring_flash_attn_forward(
            group,
            ranks,
            q,
            k,
            v,
            softmax_scale=softmax_scale,
            dropout_p=dropout_p,
            causal=causal,
            window_size=window_size,
            alibi_slopes=alibi_slopes,
            deterministic=False,
        )
        # this should be out_padded
        ctx.save_for_backward(q, k, v, out, softmax_lse)
        ctx.dropout_p = dropout_p
        ctx.softmax_scale = softmax_scale
        ctx.causal = causal
        ctx.window_size = window_size
        ctx.alibi_slopes = alibi_slopes
        ctx.deterministic = deterministic
        ctx.group = group
        ctx.ranks = ranks
        return out if not return_softmax else (out, softmax_lse, None)

    @staticmethod
    def backward(ctx, dout, *args):
        q, k, v, out, softmax_lse = ctx.saved_tensors
        dq, dk, dv = zigzag_ring_flash_attn_backward(
            ctx.group,
            ctx.ranks,
            dout,
            q,
            k,
            v,
            out,
            softmax_lse,
            softmax_scale=ctx.softmax_scale,
            dropout_p=ctx.dropout_p,
            causal=ctx.causal,
            window_size=ctx.window_size,
            alibi_slopes=ctx.alibi_slopes,
            deterministic=ctx.deterministic,
        )
        return dq, dk, dv, None, None, None, None, None, None, None, None, None




def zigzag_ring_flash_attn_func(
    q,
    k,
    v,
    dropout_p=0.0,
    softmax_scale=None,
    causal=False,
    window_size=(-1, -1),
    alibi_slopes=None,
    deterministic=False,
    return_attn_probs=False,
    group=None,
    ranks=None,
):
    return ZigZagRingFlashAttnFunc.apply(
        q,
        k,
        v,
        dropout_p,
        softmax_scale,
        causal,
        window_size,
        alibi_slopes,
        deterministic,
        return_attn_probs,
        group,
        ranks,
    )


class ZigzagRingFlashAttention(torch.nn.Module):
    def __init__(self, attention_dropout, cp_group, cp_ranks, softmax_scale=None, causal=True):
        super().__init__()
        self.softmax_scale = softmax_scale
        self.attention_dropout = attention_dropout
        self.cp_process_group = cp_group 
        self.cp_ranks = cp_ranks
        self.causal = causal

    def forward(self, q, k, v):
        assert q.dim() == 4, "q should be [B, S, H, D]"
        softmax_scale = self.softmax_scale
        if softmax_scale is None:
            softmax_scale = q.shape[-1] ** -0.5
        
        with torch.profiler.record_function("ZigZag_Ring_Flash_Attention_Forward"):
            context = zigzag_ring_flash_attn_func(
                q, k, v,
                dropout_p=self.attention_dropout,
                softmax_scale=softmax_scale,
                causal=self.causal,
                group=self.cp_process_group,
                ranks=self.cp_ranks,
            )
        return context

#Galvatron can use zigzag ring attention and ulysses-sp to replace long context attention

#Reference:https://github.com/feifeibear/long-context-attention
# #--------------LongContextAttention------------------
# from yunchang.comm.all_to_all import SeqAllToAll4D, SeqAllToAll5D

# import torch

# from typing import Any
# from torch import Tensor

# import torch.distributed as dist
# from .utils import RING_IMPL_DICT, RING_IMPL_QKVPACKED_DICT
# from yunchang.globals import PROCESS_GROUP, HAS_SPARSE_SAGE_ATTENTION
# from yunchang.kernels import AttnType


# class LongContextAttention(torch.nn.Module):
#     """Initialization.

#     Arguments:
#         ulysses_pg (ProcessGroup): ulysses process group
#         ring_pg (ProcessGroup): ring process group
#         scatter_idx (int): scatter_idx for all2all comm
#         gather_idx (int): gather_idx for all2all comm
#         use_sync (bool): whether to synchronize after all-to-all
#     """

#     def __init__(
#         self,
#         scatter_idx: int = 2,
#         gather_idx: int = 1,
#         ring_impl_type: str = "basic",
#         use_pack_qkv: bool = False,
#         use_sync: bool = False,
#         attn_type: AttnType = AttnType.FA,
#         attn_processor: torch.nn.Module = None,
#     ) -> None:

#         super(LongContextAttention, self).__init__()
#         self.ring_pg = PROCESS_GROUP.RING_PG
#         self.ulysses_pg = PROCESS_GROUP.ULYSSES_PG

#         self.use_pack_qkv = use_pack_qkv
#         self.use_sync = use_sync
#         self.attn_type = attn_type
#         assert (
#             self.ulysses_pg is not None or self.ring_pg is not None
#         ), f"use set_seq_parallel_pg() first. Now ulysses pg {self.ulysses_pg} and ring pg {self.ring_pg}"
#         self.scatter_idx = scatter_idx
#         self.gather_idx = gather_idx
#         self.attn_processor = attn_processor
#         self.ring_attn_fn = RING_IMPL_DICT[ring_impl_type]

#         if HAS_SPARSE_SAGE_ATTENTION:
#             from spas_sage_attn.autotune import SparseAttentionMeansim
#             if isinstance(attn_processor, SparseAttentionMeansim) and dist.get_world_size(self.ring_pg) > 1:
#                 raise RuntimeError("Sparse Sage attention does not support ring degree > 1.")
        

#     def forward(
#         self,
#         query: Tensor,
#         key: Tensor,
#         value: Tensor,
#         dropout_p=0.0,
#         softmax_scale=None,
#         causal=False,
#         window_size=(-1, -1),
#         softcap=0.0,
#         alibi_slopes=None,
#         deterministic=False,
#         return_attn_probs=False,
#         *args: Any,
#     ) -> Tensor:
#         """forward

#         Arguments:
#             query (Tensor): query input to the layer
#             key (Tensor): key input to the layer
#             value (Tensor): value input to the layer
#             args: other args

#         Returns:
#             * output (Tensor): context output
#         """

#         # 3 X (bs, seq_len/N, head_cnt, head_size) -> 3 X (bs, seq_len, head_cnt/N, head_size)
#         # scatter 2, gather 1
#         if self.use_pack_qkv:
#             # (3*bs, seq_len/N, head_cnt, head_size)
#             qkv = torch.cat([query, key, value]).continous()
#             # (3*bs, seq_len, head_cnt/N, head_size)
#             qkv = SeqAllToAll4D.apply(
#                 self.ulysses_pg, qkv, self.scatter_idx, self.gather_idx, use_sync=self.use_sync
#             )
#             qkv = torch.chunk(qkv, 3, dim=0)
#             out = self.ring_attn_fn(
#                 qkv[0],
#                 qkv[1],
#                 qkv[2],
#                 dropout_p=dropout_p,
#                 softmax_scale=softmax_scale,
#                 causal=causal,
#                 window_size=window_size,
#                 softcap=softcap,
#                 alibi_slopes=alibi_slopes,
#                 deterministic=deterministic,
#                 return_attn_probs=return_attn_probs,
#                 group=self.ring_pg,
#                 attn_type=self.attn_type,
#                 attn_processor=self.attn_processor,
#             )
#         else:
#             query_layer = SeqAllToAll4D.apply(
#                 self.ulysses_pg, query, self.scatter_idx, self.gather_idx, self.use_sync
#             )
#             key_layer = SeqAllToAll4D.apply(
#                 self.ulysses_pg, key, self.scatter_idx, self.gather_idx, self.use_sync
#             )
#             value_layer = SeqAllToAll4D.apply(
#                 self.ulysses_pg, value, self.scatter_idx, self.gather_idx, self.use_sync
#             )
            
#             out = self.ring_attn_fn(
#                 query_layer,
#                 key_layer,
#                 value_layer,
#                 dropout_p=dropout_p,
#                 softmax_scale=softmax_scale,
#                 causal=causal,
#                 window_size=window_size,
#                 softcap=softcap,
#                 alibi_slopes=alibi_slopes,
#                 deterministic=deterministic,
#                 return_attn_probs=return_attn_probs,
#                 group=self.ring_pg,
#                 attn_type=self.attn_type,
#                 attn_processor=self.attn_processor,
#             )

#         if type(out) == tuple:
#             context_layer, _, _ = out
#         else:
#             context_layer = out

#         # (bs, seq_len, head_cnt/N, head_size) -> (bs, seq_len/N, head_cnt, head_size)
#         # scatter 1, gather 2
#         output = SeqAllToAll4D.apply(
#             self.ulysses_pg, context_layer, self.gather_idx, self.scatter_idx, self.use_sync
#         )

#         # out e.g., [s/p::h]
#         return output


# class LongContextAttentionQKVPacked(torch.nn.Module):
#     """Initialization.

#     Arguments:
#         ulysses_pg (ProcessGroup): ulysses process group
#         ring_pg (ProcessGroup): ring process group
#         scatter_idx (int): scatter_idx for all2all comm
#         gather_idx (int): gather_idx for all2all comm
#         use_sync (bool): whether to synchronize after all-to-all
#     """

#     def __init__(
#         self,
#         scatter_idx: int = 3,
#         gather_idx: int = 1,
#         ring_impl_type: str = "basic",
#         use_sync: bool = False,
#         attn_type: AttnType = AttnType.FA,
#     ) -> None:

#         super(LongContextAttentionQKVPacked, self).__init__()

#         self.ring_pg = PROCESS_GROUP.RING_PG
#         self.ulysses_pg = PROCESS_GROUP.ULYSSES_PG

#         assert (
#             self.ulysses_pg is not None or self.ring_pg is not None
#         ), f"use set_seq_parallel_pg() first. Now ulysses pg {self.ulysses_pg} and ring pg {self.ring_pg}"
#         self.scatter_idx = scatter_idx
#         self.gather_idx = gather_idx
#         self.use_sync = use_sync
#         self.ring_attn_fn = RING_IMPL_QKVPACKED_DICT[ring_impl_type]
#         self.attn_type = attn_type
        
#     def forward(
#         self,
#         qkv,
#         dropout_p=0.0,
#         softmax_scale=None,
#         causal=False,
#         window_size=(-1, -1),
#         softcap=0.0,
#         alibi_slopes=None,
#         deterministic=False,
#         return_attn_probs=False,
#         *args: Any,
#     ) -> Tensor:
#         """forward

#         Arguments:
#             query (Tensor): query input to the layer
#             key (Tensor): key input to the layer
#             value (Tensor): value input to the layer
#             args: other args

#         Returns:
#             * output (Tensor): context output
#         """

#         # scatter 3, gather 1

#         world_size = dist.get_world_size(self.ulysses_pg)

#         if world_size > 1:
#             qkv = SeqAllToAll5D.apply(
#                 self.ulysses_pg, qkv, self.scatter_idx, self.gather_idx, self.use_sync
#             )

#         out = self.ring_attn_fn(
#             qkv,
#             dropout_p=dropout_p,
#             softmax_scale=softmax_scale,
#             causal=causal,
#             window_size=window_size,
#             softcap=softcap,
#             alibi_slopes=alibi_slopes,
#             deterministic=deterministic,
#             return_attn_probs=return_attn_probs,
#             group=self.ring_pg,
#             attn_type=self.attn_type,
#         )

#         # print(f"out {out.shape}")

#         if type(out) == tuple:
#             out = out[0]

#         # (bs, seq_len, head_cnt/N, head_size) -> (bs, seq_len/N, head_cnt, head_size)
#         # scatter 1, gather 2

#         if world_size > 1:
#             out = SeqAllToAll4D.apply(
#                 self.ulysses_pg, out, self.gather_idx, self.scatter_idx - 1, self.use_sync
#             )
#         # out e.g., [s/p::h]
#         return out<|MERGE_RESOLUTION|>--- conflicted
+++ resolved
@@ -8,12 +8,7 @@
 
 import numpy as np  
 import torch
-<<<<<<< HEAD
 import torch.nn.functional as F 
-=======
-import torch.nn.functional as F
-
->>>>>>> 58d32c82
 from megatron import core
 from megatron.core import mpu, tensor_parallel          
 from megatron.core.enums import ModelType
@@ -518,66 +513,8 @@
             tp_group=tp_group,
         )
 
-<<<<<<< HEAD
-    # def _checkpointed_attention_forward(self, query_layer, key_layer, value_layer, attention_mask, rotary_pos_emb=None):
-    #     """Forward method with activation checkpointing."""
-
-    #     def custom_forward(*inputs):
-    #         query_layer = inputs[0]
-    #         key_layer = inputs[1]
-    #         value_layer = inputs[2]
-    #         attention_mask = inputs[3]
-    #         output_ = self.core_attention(query_layer, key_layer, value_layer, attention_mask)
-    #         return output_
-
-    #     q_pos_emb, k_pos_emb = (None, None) if rotary_pos_emb is None else rotary_pos_emb
-
-    #     hidden_states = tensor_parallel.checkpoint(
-    #         custom_forward, False, query_layer, key_layer, value_layer, attention_mask, q_pos_emb, k_pos_emb
-    #     )
-
-    #     return hidden_states
-
-    # def _allocate_memory(self, inference_max_sequence_len, batch_size, num_attention_heads):
-    #     return torch.empty(
-    #         inference_max_sequence_len,
-    #         batch_size,
-    #         num_attention_heads,
-    #         self.hidden_size_per_attention_head,
-    #         dtype=self.params_dtype,
-    #         device=torch.cuda.current_device(),
-    #     )
-
-    def forward(self, hidden_states, attention_mask=None, encoder_output=None, inference_params=None, rotary_pos_emb=None):
-        # hidden_states: [sq, b, h]
-
-        # =================================================
-        # Pre-allocate memory for key-values for inference.
-        # =================================================
-        # is_first_step = False
-        # if inference_params:
-        #     if self.layer_number not in inference_params.key_value_memory_dict:
-        #         inf_max_seq_len = inference_params.max_sequence_length
-        #         inf_max_batch_size = inference_params.max_batch_size
-        #         inference_key_memory = self._allocate_memory(
-        #             inf_max_seq_len, inf_max_batch_size, self.num_query_groups_per_partition
-        #         )
-        #         inference_value_memory = self._allocate_memory(
-        #             inf_max_seq_len, inf_max_batch_size, self.num_query_groups_per_partition
-        #         )
-
-        #         inference_params.key_value_memory_dict[self.layer_number] = (
-        #             inference_key_memory,
-        #             inference_value_memory,
-        #         )
-        #         is_first_step = True
-        #     else:
-        #         inference_key_memory, inference_value_memory = inference_params.key_value_memory_dict[self.layer_number]
-
-=======
     def forward(self, hidden_states, attention_mask, encoder_output=None, rotary_pos_emb=None):
         # hidden_states: [sq, b, h]
->>>>>>> 58d32c82
         # =====================
         # Query, Key, and Value
         # =====================
@@ -723,1002 +660,7 @@
         return output, bias
 
 
-<<<<<<< HEAD
-def bias_dropout_add(x, bias, residual, prob, training):
-    # type: (Tensor, Optional[Tensor], Tensor, float, bool) -> Tensor
-    if bias is not None:
-        x = x + bias
-    out = torch.nn.functional.dropout(x, p=prob, training=training)
-    out = residual + out
-    return out
-
-def get_bias_dropout_add(training):
-    def _bias_dropout_add(x, bias, residual, prob):
-        return bias_dropout_add(x, bias, residual, prob, training)
-
-    return _bias_dropout_add
-
-
-@jit_fuser
-def bias_dropout_add_fused_train(
-    x: torch.Tensor, bias: Optional[torch.Tensor], residual: torch.Tensor, prob: float
-) -> torch.Tensor:
-    return bias_dropout_add(x, bias, residual, prob, True)
-
-
-@jit_fuser
-def bias_dropout_add_fused_inference(
-    x: torch.Tensor, bias: Optional[torch.Tensor], residual: torch.Tensor, prob: float
-) -> torch.Tensor:
-    return bias_dropout_add(x, bias, residual, prob, False)
-
-
-# class ParallelTransformerLayer(MegatronModule):
-#     """A single transformer layer.
-
-#     Transformer layer takes input with size [s, b, h] and returns an
-#     output of the same size.
-#     """
-
-#     def __init__(self, config,
-#                  layer_number, layer_type=LayerType.encoder,
-#                  self_attn_mask_type=AttnMaskType.padding,
-#                  drop_path_rate=0.):
-#         args = get_args()
-
-#         super(ParallelTransformerLayer, self).__init__()
-#         self.layer_number = layer_number
-#         self.layer_type = layer_type
-
-#         self.apply_residual_connection_post_norm \
-#             = config.apply_residual_connection_post_layernorm
-
-#         self.bf16 = config.bf16
-#         self.fp32_residual_connection = config.fp32_residual_connection
-
-#         # Normalize the input data.
-#         self.input_norm = get_norm(config)
-
-#         # Self attention.
-#         self.self_attention = ParallelAttention(
-#             config,
-#             layer_number,
-#             attention_type=AttnType.self_attn,
-#             attn_mask_type=self_attn_mask_type)
-#         self.hidden_dropout = config.hidden_dropout
-#         self.bias_dropout_fusion = config.bias_dropout_fusion
-#         self.drop_path = DropPath(drop_path_rate) if drop_path_rate > 0.0 else None
-
-#         # Normalize the attention output
-#         self.post_attention_norm = get_norm(config)
-
-#         # Cross attention.
-#         if self.layer_type in (LayerType.decoder,
-#                                LayerType.retro_decoder,
-#                                LayerType.retro_decoder_with_retriever,
-#                                LayerType.retro_encoder):
-#             self.inter_attention = ParallelAttention(
-#                 config,
-#                 layer_number,
-#                 attention_type=AttnType.cross_attn)
-#             # Normalize the attention output.
-#             self.post_inter_attention_norm = get_norm(config)
-
-#         # MLP
-#         if args.num_experts is not None:
-#             self.mlp = SwitchMLP(config)
-#         else:
-#             self.mlp = ParallelMLP(config)
-
-#         # Set bias+dropout+add fusion grad_enable execution handler.
-#         TORCH_MAJOR = int(torch.__version__.split('.')[0])
-#         TORCH_MINOR = int(torch.__version__.split('.')[1])
-#         use_nvfuser = TORCH_MAJOR > 1 or (TORCH_MAJOR == 1 and TORCH_MINOR >= 10)
-#         self.bias_dropout_add_exec_handler = \
-#                 nullcontext if use_nvfuser else torch.enable_grad
-
-#         if args.retro_add_retriever:
-#             self.retro_num_neighbors = args.retro_num_neighbors
-#             self.retro_chunk_length = args.retro_chunk_length
-#             self.retro_retrieved_length = \
-#                 args.retro_num_retrieved_chunks * args.retro_chunk_length
-
-#         # Retriever (bi-directional transformer with cross attention)
-#         if layer_type == LayerType.retro_decoder_with_retriever:
-#             self.retriever = ParallelTransformer(
-#                 config=config,
-#                 model_type=ModelType.retro_encoder,
-#                 self_attn_mask_type=AttnMaskType.padding,
-#                 pre_process=True,
-#                 post_process=False,
-#             )
-#             self._retriever_key = 'retriever'
-#         else:
-#             self.retriever = None
-
-#     def default_decoder_cross_attention(self,
-#                                         encoder_output,
-#                                         enc_dec_attn_mask,
-#                                         norm_input,
-#                                         norm_output,
-#                                         bias_dropout_add_func):
-#         '''Cross attention for a standard encoder-decoder model.'''
-
-#         # Attention.
-#         attention_output, attention_bias = \
-#             self.inter_attention(norm_output,
-#                                  enc_dec_attn_mask,
-#                                  encoder_output=encoder_output)
-
-#         # Residual connection.
-#         if self.apply_residual_connection_post_norm:
-#             residual = norm_output
-#         else:
-#             residual = norm_input
-
-#         if attention_bias is not None:
-#             attention_bias = attention_bias.expand_as(residual)
-
-#         # Bias-dropout-add.
-#         with self.bias_dropout_add_exec_handler():
-#             norm_input = bias_dropout_add_func(
-#                 attention_output,
-#                 attention_bias,
-#                 residual,
-#                 self.hidden_dropout)
-
-#         # Normalize.
-#         norm_output = self.post_inter_attention_norm(norm_input)
-
-#         return norm_input, norm_output
-
-#     def retro_encoder_cross_attention(self,
-#                                       retriever_output,
-#                                       norm_input,
-#                                       norm_output,
-#                                       bias_dropout_add_func):
-#         """Cross attention for Retro encoder.
-
-#         Notation:
-#             ns : Sequence length.
-#             bs : Batch size.
-#             d  : Hidden size.
-#             l  : Number of chunks per sample (i.e., seq_length/chunk_length).
-#             k  : Number of neighbors.
-#             r  : Number of retrieved tokens (neighbors + continuation).
-#         """
-
-#         ns, bs, d = norm_output.shape # [r, bs * l * k, d]
-
-#         # Divide sequence dimension into chunks.
-#         chunked_outputs = norm_output.reshape(self.retro_retrieved_length,
-#                                               -1,
-#                                               self.retro_num_neighbors,
-#                                               d)
-#         chunked_outputs_before_norm = \
-#             norm_input.reshape(self.retro_retrieved_length, -1,
-#                                self.retro_num_neighbors, d) # [r, bs*l, k, d]
-
-#         # Per-chunk attention.
-#         norm_inputs = []
-#         norm_outputs = []
-#         for k in range(self.retro_num_neighbors):
-
-#             # Attention.
-#             chunked_output = chunked_outputs[:,:,k].contiguous()
-#             attention_output, attention_bias = \
-#                 self.inter_attention(
-#                     chunked_output, # Q (neighbor embedding)
-#                     None,
-#                     encoder_output=retriever_output) # K, V (hidden act)
-
-#             # Residual connection.
-#             if self.apply_residual_connection_post_norm:
-#                 residual = chunked_output
-#             else:
-#                 residual = chunked_outputs_before_norm[:,:,k]
-
-#             # Re-enable torch grad to enable fused optimization.
-#             with torch.enable_grad():
-#                 norm_input = bias_dropout_add_func(
-#                     attention_output,
-#                     None if attention_bias is None else attention_bias.expand_as(residual),
-#                     residual,
-#                     self.hidden_dropout)
-#                 norm_inputs.append(norm_input)
-
-#             # Layer norm.
-#             norm_output = self.post_inter_attention_norm(norm_input)
-#             norm_outputs.append(norm_output)
-
-#         # Concatenate layer norms.
-#         # norm_input : [r, k * bs * l, d]
-#         # norm_output : [r, k * bs * l, d]
-#         norm_input = torch.stack(norm_inputs, dim=1).reshape(ns, bs, d)
-#         norm_output = torch.stack(norm_outputs, dim=1).reshape(ns, bs, d)
-
-#         return norm_input, norm_output
-
-#     def retro_decoder_cross_attention(self,
-#                                       retriever_input,
-#                                       retriever_output,
-#                                       retriever_attn_mask,
-#                                       norm_input,
-#                                       norm_output,
-#                                       inference_params,
-#                                       bias_dropout_add_func):
-#         """Cross attention for Retro decoder.
-
-#         Notation:
-#             ns : Sequence length.
-#             bs : Batch size.
-#             d  : Hidden size.
-#             l  : Number of chunks per sample (i.e., seq_length/chunk_length).
-#             m  : Number of tokens per chunk.
-#             k  : Number of neighbors.
-#             r  : Number of retrieved tokens (neighbors + continuation).
-#         """
-
-#         ns, bs, d = norm_output.shape
-#         l = int(np.ceil(ns / self.retro_chunk_length))
-
-#         # Retrieve neighbors.
-#         if self.layer_type == LayerType.retro_decoder_with_retriever:
-#             first_ns = ns % self.retro_chunk_length
-#             if first_ns > 0:
-#                 first_chunk, rest_chunk = \
-#                     norm_output[:first_ns], norm_output[first_ns:]
-#                 first_chunk = torch.nn.functional.pad(
-#                     first_chunk,
-#                     (0, 0, 0, 0, 0, self.retro_chunk_length - first_ns),
-#                     'constant',
-#                     0)
-#                 chunked_output = \
-#                     torch.cat((first_chunk, rest_chunk), dim=0) # [l * m, bs, d]
-#             else:
-#                 chunked_output = norm_output # [l * m, bs, d]
-#             chunked_output = chunked_output \
-#                 .reshape(l, self.retro_chunk_length, bs, d) \
-#                 .permute(1, 2, 0, 3) \
-#                 .reshape(self.retro_chunk_length, bs * l, d) \
-#                 .contiguous()
-
-#             # Get Encoder Output
-#             retriever_output = self.retriever(
-#                 hidden_states=retriever_input,
-#                 attention_mask=retriever_attn_mask,
-#                 retriever_output=chunked_output,
-#                 retriever_attn_mask=retriever_attn_mask,
-#                 inference_params=inference_params) # [r, k * bs * l , d]
-#             retriever_output = retriever_output.reshape(
-#                 self.retro_retrieved_length * self.retro_num_neighbors, bs * l, d) # [r * k, bs * l, d]
-
-#         # Chunks.
-#         pad = (ns - 1) % self.retro_chunk_length
-#         attending_chunks = norm_output[pad:]
-#         padded_chunks = torch.nn.functional.pad(
-#             attending_chunks,
-#             (0, 0, 0, 0, 0, self.retro_chunk_length - 1),
-#             'constant', 0)
-#         padded_chunked_output = padded_chunks \
-#             .reshape(l, self.retro_chunk_length, bs, d) \
-#             .permute(1, 2, 0, 3)
-#         padded_chunked_output = padded_chunked_output.reshape(
-#             self.retro_chunk_length, bs * l, d).contiguous()
-
-#         # Encoder output.
-#         attention_output, attention_bias = \
-#             self.inter_attention(padded_chunked_output,
-#                                  None,
-#                                  encoder_output=retriever_output)
-
-#         # Residual connection.
-#         if self.apply_residual_connection_post_norm:
-#             residual = norm_output
-#         else:
-#             residual = norm_input
-
-#         # Re-enable torch grad to enable fused optimization.
-#         with torch.enable_grad():
-#             norm_input = bias_dropout_add_func(
-#                 attention_output,
-#                 None if attention_bias is None else attention_bias.expand_as(attention_output),
-#                 torch.zeros_like(attention_output),
-#                 self.hidden_dropout)
-#             norm_input = norm_input \
-#                 .reshape(self.retro_chunk_length, bs, l, d) \
-#                 .permute(2, 0, 1, 3) # [l, m, bs, d]
-#             norm_input = norm_input.reshape(self.retro_chunk_length * l, bs, d)
-#             norm_input = torch.nn.functional.pad(
-#                 norm_input,
-#                 (0, 0, 0, 0, pad, 0),
-#                 'constant', 0)[:ns] # [ns, b, d]
-#             # TODO: better redesign with inference param
-#             args = get_args()
-#             norm_input = args.retro_attention_gate * norm_input + residual
-
-#         # Layer norm post the decoder attention
-#         norm_output = self.post_inter_attention_norm(norm_input)
-
-#         return retriever_output, norm_input, norm_output
-
-#     def forward(self, hidden_states, attention_mask,
-#                 encoder_output=None, enc_dec_attn_mask=None,
-#                 retriever_input=None,
-#                 retriever_output=None,
-#                 retriever_attn_mask=None,
-#                 inference_params=None,
-#                 rotary_pos_emb=None):
-
-#         # Update the params in case the retro param changes during inference
-#         # TODO: better redesign with inference param
-#         args = get_args()
-#         if args.retro_add_retriever:
-#             self.retro_num_neighbors = args.retro_num_neighbors
-#             self.retro_chunk_length = args.retro_chunk_length
-#             self.retro_retrieved_length = \
-#                 args.retro_num_retrieved_chunks * args.retro_chunk_length
-
-#         # hidden_states: [s, b, h]
-
-#         # Layer norm at the beginning of the transformer layer.
-#         norm_output = self.input_norm(hidden_states)
-
-#         # Self attention.
-#         attention_output, attention_bias = \
-#             self.self_attention(
-#                 norm_output,
-#                 attention_mask,
-#                 inference_params=inference_params,
-#                 rotary_pos_emb=rotary_pos_emb)
-
-#         # Residual connection.
-#         if self.apply_residual_connection_post_norm:
-#             residual = norm_output
-#         else:
-#             residual = hidden_states
-
-#         if self.drop_path is None:
-#             # jit scripting for a nn.module (with dropout) is not
-#             # trigerring the fusion kernel. For now, we use two
-#             # different nn.functional routines to account for varying
-#             # dropout semantics during training and inference phases.
-#             if self.bias_dropout_fusion:
-#                 if self.training:
-#                     bias_dropout_add_func = bias_dropout_add_fused_train
-#                 else:
-#                     bias_dropout_add_func = bias_dropout_add_fused_inference
-#             else:
-#                 bias_dropout_add_func = get_bias_dropout_add(self.training)
-
-#             if attention_bias is not None:
-#                 attention_bias = attention_bias.expand_as(residual)
-#             with self.bias_dropout_add_exec_handler():
-#                 norm_input = bias_dropout_add_func(
-#                     attention_output,
-#                     attention_bias,
-#                     residual,
-#                     self.hidden_dropout)
-#         else:
-#             out = torch.nn.functional.dropout(attention_output + attention_bias,
-#                                               p=self.hidden_dropout,
-#                                               training=self.training)
-#             norm_input = residual + self.drop_path(out)
-
-#         # Layer norm post the self attention.
-#         norm_output = self.post_attention_norm(norm_input)
-
-#         # Cross attention.
-#         if self.layer_type == LayerType.encoder:
-#             pass
-#         elif self.layer_type == LayerType.decoder:
-#             norm_input, norm_output = \
-#                 self.default_decoder_cross_attention(
-#                     encoder_output,
-#                     enc_dec_attn_mask,
-#                     norm_input,
-#                     norm_output,
-#                     bias_dropout_add_func)
-#         elif self.layer_type == LayerType.retro_encoder:
-#             norm_input, norm_output = \
-#                 self.retro_encoder_cross_attention(
-#                     retriever_output,
-#                     norm_input,
-#                     norm_output,
-#                     bias_dropout_add_func)
-#         elif self.layer_type in (LayerType.retro_decoder,
-#                                  LayerType.retro_decoder_with_retriever):
-#             retriever_output, norm_input, norm_output = \
-#                 self.retro_decoder_cross_attention(
-#                     retriever_input,
-#                     retriever_output,
-#                     retriever_attn_mask,
-#                     norm_input,
-#                     norm_output,
-#                     inference_params,
-#                     bias_dropout_add_func)
-#         else:
-#             raise Exception("Unsupported layer type, '%s'." %
-#                             self.layer_type.name)
-
-#         # MLP.
-#         mlp_output, mlp_bias = self.mlp(norm_output)
-
-#         # Second residual connection.
-#         if self.apply_residual_connection_post_norm:
-#             residual = norm_output
-#         else:
-#             residual = norm_input
-
-#         if self.drop_path is None:
-#             if mlp_bias is not None:
-#                 mlp_bias = mlp_bias.expand_as(residual)
-#             with self.bias_dropout_add_exec_handler():
-#                 output = bias_dropout_add_func(
-#                     mlp_output,
-#                     mlp_bias,
-#                     residual,
-#                     self.hidden_dropout)
-
-#             # Jit compiled function creates 'view' tensor. This tensor
-#             # potentially gets saved in the MPU checkpoint function context,
-#             # which rejects view tensors. While making a viewless tensor here
-#             # won't result in memory savings (like the data loader, or
-#             # p2p_communication), it serves to document the origin of this
-#             # 'view' tensor.
-#             output = core.utils.make_viewless_tensor(inp = output,
-#                                                      requires_grad = output.requires_grad,
-#                                                      keep_graph = True)
-
-#         else:
-#             if mlp_bias is not None:
-#                 mlp_output = mlp_output + mlp_bias
-#             out = torch.nn.functional.dropout(mlp_output,
-#                                               p=self.hidden_dropout,
-#                                               training=self.training)
-#             output = residual + self.drop_path(out)
-
-#         if self.layer_type == LayerType.retro_decoder_with_retriever:
-#             return output, retriever_output
-#         else:
-#             return output
-
-
-# class NoopTransformerLayer(MegatronModule):
-#     """A single 'no-op' transformer layer.
-
-#     The sole purpose of this layer is for when a standalone embedding layer
-#     is used (i.e., args.standalone_embedding_stage == True). In this case,
-#     zero transformer layers are assigned when pipeline rank == 0. Additionally,
-#     when virtual pipeline rank >= 1, zero total model parameters are created
-#     (virtual rank 0 contains the input embedding). This results in the model's
-#     input and output tensors being the same, which causes an error when
-#     performing certain memory optimiations on the output tensor (e.g.,
-#     deallocating it). Thus, this layer disconnects the input from the output
-#     via a clone. Since ranks containing a no-op layer are generally under-
-#     utilized (both compute and memory), there's no worry of any performance
-#     degredation.
-#     """
-
-#     def __init__(self, layer_number):
-#         super().__init__()
-#         self.layer_number = layer_number
-
-#     def forward(self, hidden_states, attention_mask,
-#                 encoder_output=None, enc_dec_attn_mask=None,
-#                 inference_params=None):
-#         return hidden_states.clone()
-
-
-# def _get_num_layers(args, model_type, is_decoder=False):
-#     """Compute the number of transformer layers resident on the current rank."""
-#     is_encoder_and_decoder_model = (model_type == ModelType.encoder_and_decoder)
-#     if model_type == ModelType.retro_encoder:
-#         num_layers = args.retro_encoder_layers
-#     elif mpu.get_pipeline_model_parallel_world_size() > 1:
-#         if is_encoder_and_decoder_model:
-#             assert args.pipeline_model_parallel_split_rank is not None
-
-#             # When a standalone embedding stage is used, a rank is taken from
-#             # the encoder's ranks, to be used for the encoder's embedding
-#             # layer. This way, the rank referenced by the 'split rank' remains
-#             # the same whether or not a standalone embedding stage is used.
-#             num_ranks_in_encoder = (
-#                 args.pipeline_model_parallel_split_rank - 1
-#                 if args.standalone_embedding_stage else
-#                 args.pipeline_model_parallel_split_rank
-#             )
-#             num_ranks_in_decoder = args.transformer_pipeline_model_parallel_size - num_ranks_in_encoder
-#             assert args.encoder_num_layers % num_ranks_in_encoder == 0, \
-#                     'encoder_num_layers (%d) must be divisible by number of ranks given to encoder (%d)' % (args.encoder_num_layers, num_ranks_in_encoder)
-#             assert args.decoder_num_layers % num_ranks_in_decoder == 0, \
-#                     'decoder_num_layers (%d) must be divisible by number of ranks given to decoder (%d)' % (args.decoder_num_layers, num_ranks_in_decoder)
-#             if mpu.is_pipeline_stage_before_split():
-#                 num_layers = (
-#                     0
-#                     if args.standalone_embedding_stage
-#                     and mpu.get_pipeline_model_parallel_rank() == 0 else
-#                     args.encoder_num_layers // num_ranks_in_encoder
-#                 )
-#             else:
-#                 num_layers = args.decoder_num_layers // num_ranks_in_decoder
-#         else:
-#             assert args.num_layers == args.encoder_num_layers
-#             assert args.num_layers % args.transformer_pipeline_model_parallel_size == 0, \
-#                 'num_layers must be divisible by transformer_pipeline_model_parallel_size'
-
-#             # When a standalone embedding stage is used, all transformer layers
-#             # are divided among pipeline rank >= 1, while on pipeline rank 0,
-#             # ranks either contain the input embedding layer (virtual pp rank 0),
-#             # or no layers at all (virtual pp rank >= 1).
-#             num_layers = (
-#                 0
-#                 if args.standalone_embedding_stage
-#                 and mpu.get_pipeline_model_parallel_rank() == 0 else
-#                 args.num_layers // args.transformer_pipeline_model_parallel_size
-#             )
-#     else:
-#         if not is_decoder:
-#             num_layers = args.encoder_num_layers
-#         else:
-#             num_layers = args.decoder_num_layers
-#     return num_layers
-
-
-# def _get_layer_type(model_type, default_layer_type, retro_layer_numbers,
-#                     layer_number):
-#     args = get_args()
-#     if args.retro_add_retriever and layer_number in retro_layer_numbers:
-#         if model_type == ModelType.retro_decoder:
-#             return LayerType.retro_decoder_with_retriever \
-#                 if layer_number == retro_layer_numbers[0] \
-#                    else LayerType.retro_decoder
-#         elif model_type == ModelType.retro_encoder:
-#             return LayerType.retro_encoder
-#         else:
-#             raise Exception("Unsupported model type, '%s'." % model_type)
-#     else:
-#         return default_layer_type
-
-
-# class ParallelTransformer(MegatronModule):
-#     """Transformer class."""
-
-#     def __init__(self, config,
-#                  model_type, layer_type=LayerType.encoder,
-#                  self_attn_mask_type=AttnMaskType.padding,
-#                  post_norm=True,
-#                  pre_process=True,
-#                  post_process=True,
-#                  drop_path_rate=0.0):
-#         super(ParallelTransformer, self).__init__()
-#         args = get_args()
-
-#         self.layer_type = layer_type
-#         self.model_type = model_type
-#         self.bf16 = config.bf16
-#         self.fp32_residual_connection = config.fp32_residual_connection
-#         self.post_norm = post_norm
-#         self.pre_process = pre_process
-#         self.post_process = post_process
-#         self.input_tensor = None
-#         self.drop_path_rate = drop_path_rate
-#         self.transformer_impl = args.transformer_impl
-#         self.retro_add_retriever = args.retro_add_retriever
-
-#         # Store activation checkpoiting flag.
-#         self.recompute_granularity = config.recompute_granularity
-#         self.recompute_method = config.recompute_method
-#         self.recompute_num_layers = config.recompute_num_layers
-#         self.distribute_saved_activations = \
-#             config.distribute_saved_activations and not config.sequence_parallel
-
-#         self.sequence_parallel = config.sequence_parallel
-
-#         # Transformer Engine Init.
-#         self.transformer_engine_v_0_10 = False
-#         self.transformer_engine_v_0_11 = False
-#         self.transformer_engine_v_0_8 = False
-#         if self.transformer_impl == 'transformer_engine':
-#             global transformer_engine
-#             import transformer_engine
-#             from importlib.metadata import version
-#             from pkg_resources import packaging
-
-#             te_version = packaging.version.Version(version("transformer-engine"))
-#             if te_version >= packaging.version.Version("0.8.0"):
-#                 self.transformer_engine_v_0_8 = True
-#             if te_version >= packaging.version.Version("0.10.0"):
-#                 self.transformer_engine_v_0_10 = True
-#             if te_version >= packaging.version.Version("0.11.0"):
-#                 self.transformer_engine_v_0_11 = True
-
-#             del version, packaging
-
-#             assert not args.squared_relu, "TransformerEngine does not support squared relu activation."
-
-#         self.use_fp8 = args.fp8 is not None
-#         self.fp8_recipe = None
-#         self.fp8_group = None
-#         if self.use_fp8:
-#             assert args.transformer_impl == 'transformer_engine', \
-#                 'transformer-engine required for fp8 training and inference'
-#             self.fp8_group = mpu.get_amax_reduction_group()
-#             if args.fp8 == "e4m3":
-#                 fp8_format = transformer_engine.common.recipe.Format.E4M3
-#             elif args.fp8 == "hybrid":
-#                 fp8_format = transformer_engine.common.recipe.Format.HYBRID
-#             else:
-#                 raise ValueError("The DelayedScaling recipe only supports E4M3 and HYBRID formats.")
-#             self.fp8_recipe = transformer_engine.common.recipe.DelayedScaling(
-#                 margin=args.fp8_margin,
-#                 interval=args.fp8_interval,
-#                 fp8_format=fp8_format,
-#                 amax_history_len=args.fp8_amax_history_len,
-#                 amax_compute_algo=args.fp8_amax_compute_algo,
-#                 override_linear_precision=(False, False, not args.fp8_wgrad),
-#             )
-
-#         self.num_microbatches_in_previous_step = -1
-#         self.microbatch_count = 0
-#         self.checkpoint_core_attention = config.recompute_granularity == 'selective'
-
-#         # Number of layers.
-#         self.num_layers = _get_num_layers(args, model_type,
-#                                           layer_type==LayerType.decoder)
-
-#         self.drop_path_rates = [
-#             rate.item() for rate in
-#             torch.linspace(0, self.drop_path_rate, config.num_layers)]
-
-#         self.retro_layer_numbers = None
-#         if model_type == ModelType.retro_decoder:
-#             retro_layer_start = 6 if config.num_layers <= 15 else 9
-#             self.retro_layer_numbers = \
-#                 np.arange(retro_layer_start, args.num_layers + 1, 3).tolist()
-#         if model_type == ModelType.retro_encoder:
-#             self.retro_layer_numbers = [1]
-
-#         # Transformer layers.
-#         if args.retro_add_retriever:
-#             assert self.recompute_granularity != 'full', \
-#                 "Full recompute not supported for Retro."
-#             assert args.transformer_impl == 'local', \
-#                 "Transformer engine does not support Retro layers."
-#         def build_layer(layer_number):
-#             if args.transformer_impl == 'local':
-#                 current_layer_type = _get_layer_type(
-#                     model_type, layer_type, self.retro_layer_numbers,
-#                     layer_number)
-#                 return ParallelTransformerLayer(
-#                     config,
-#                     layer_number,
-#                     layer_type=current_layer_type,
-#                     self_attn_mask_type=self_attn_mask_type,
-#                     drop_path_rate=self.drop_path_rates[layer_number - 1])
-#             else:
-#                 # This argument is only available from TE v0.10 onwards.
-#                 extra_transformer_engine_kwargs = {}
-#                 if self.transformer_engine_v_0_8:
-#                     extra_transformer_engine_kwargs["bias"] = args.add_bias_linear
-#                 if self.transformer_engine_v_0_10:
-#                     extra_transformer_engine_kwargs["activation"] = "swiglu" if args.swiglu else "gelu"
-#                 if self.transformer_engine_v_0_11:
-#                     extra_transformer_engine_kwargs["normalization"] = args.normalization
-#                 assert config.attention_softmax_in_fp32, "TransformerEngine only supports softmax compute in FP32."
-#                 assert (
-#                     (bool(int(os.getenv("NVTE_APPLY_QK_LAYER_SCALING", "0"))) and args.fp16) == config.apply_query_key_layer_scaling
-#                 ), "Unsupported config for apply_query_key_layer_scaling in TransformerEngine."
-#                 return transformer_engine.pytorch.TransformerLayer(
-#                     config.hidden_size,
-#                     config.ffn_hidden_size,
-#                     config.num_attention_heads,
-#                     layernorm_epsilon=config.layernorm_epsilon,
-#                     hidden_dropout=config.hidden_dropout,
-#                     attention_dropout=config.attention_dropout,
-#                     init_method=config.init_method,
-#                     output_layer_init_method=config.output_layer_init_method,
-#                     layer_number=layer_number,
-#                     kv_channels=config.kv_channels,
-#                     self_attn_mask_type=self_attn_mask_type.name,
-#                     tp_group=mpu.get_tensor_model_parallel_group(),
-#                     get_rng_state_tracker=tensor_parallel.get_cuda_rng_tracker,
-#                     fuse_wgrad_accumulation=config.gradient_accumulation_fusion,
-#                     seq_length=args.seq_length,
-#                     micro_batch_size=args.micro_batch_size,
-#                     sequence_parallel=config.sequence_parallel,
-#                     params_dtype=config.params_dtype,
-#                     apply_residual_connection_post_layernorm=config.apply_residual_connection_post_layernorm,
-#                     output_layernorm=False,
-#                     layer_type="encoder",
-#                     drop_path_rate=self.drop_path_rates[layer_number - 1],
-#                     set_parallel_mode=True,
-#                     fuse_qkv_params=True,
-#                     **extra_transformer_engine_kwargs)
-
-#         if config.virtual_pipeline_model_parallel_size is not None:
-#             assert config.num_layers % config.virtual_pipeline_model_parallel_size == 0, \
-#                 'num_layers_per_stage must be divisible by ' \
-#                 'virtual_pipeline_model_parallel_size'
-#             assert args.model_type != ModelType.encoder_and_decoder
-#             # Number of layers in each model chunk is the number of layers in the stage,
-#             # divided by the number of model chunks in a stage.
-#             self.num_layers = self.num_layers // config.virtual_pipeline_model_parallel_size
-#             # With 8 layers, 2 stages, and 4 model chunks, we want an assignment of
-#             # layers to stages like (each list is a model chunk):
-#             # Stage 0: [0]  [2]  [4]  [6]
-#             # Stage 1: [1]  [3]  [5]  [7]
-#             # With 8 layers, 2 stages, and 2 virtual stages, we want an assignment of
-#             # layers to stages like (each list is a model chunk):
-#             # Stage 0: [0, 1]  [4, 5]
-#             # Stage 1: [2, 3]  [6, 7]
-#             offset = mpu.get_virtual_pipeline_model_parallel_rank() * (
-#                 config.num_layers // config.virtual_pipeline_model_parallel_size) + \
-#                 (mpu.get_pipeline_model_parallel_rank() * self.num_layers)
-#         else:
-#             # Each stage gets a contiguous set of layers.
-#             if args.model_type == ModelType.encoder_and_decoder and \
-#                     mpu.get_pipeline_model_parallel_world_size() > 1:
-#                 pipeline_rank = mpu.get_pipeline_model_parallel_rank()
-#                 if layer_type == LayerType.encoder:
-#                     offset = pipeline_rank * self.num_layers
-#                 else:
-#                     num_ranks_in_enc = args.pipeline_model_parallel_split_rank
-#                     offset = (pipeline_rank - num_ranks_in_enc) * self.num_layers
-#             else:
-#                 offset = mpu.get_pipeline_model_parallel_rank() * self.num_layers
-
-#         if self.num_layers == 0:
-#             # When a standalone embedding stage is used (e.g.,
-#             # args.standalone_embedding_stage == True), virtual pipeline ranks
-#             # on pipeline rank 0 will have zero transformer layers assigned to
-#             # them. This results in the model's input and output tensors to be
-#             # the same, which will cause failure for certain output tensor
-#             # optimizations (e.g., pipeline output deallocation). To remedy
-#             # this, we assign a 'no-op' layer on these ranks, which will
-#             # disconnect the input tensor from the output tensor.
-#             self.num_layers = 1
-#             self.layers = torch.nn.ModuleList([ NoopTransformerLayer(1) ])
-#         else:
-#             self.layers = torch.nn.ModuleList(
-#                 [build_layer(i + 1 + offset) for i in range(self.num_layers)])
-
-#             # Update dropout rate for Retro encoder.
-#             if model_type == ModelType.retro_encoder:
-#                 for layer in self.layers:
-#                     if layer.self_attention.use_flash_attn:
-#                         layer.self_attention.core_attention_flash.dropout_p = \
-#                             torch.nn.Dropout(args.retro_encoder_attention_dropout)
-#                     else:
-#                         layer.self_attention.core_attention.attention_dropout.p =\
-#                             args.retro_encoder_attention_dropout
-#                     layer.hidden_dropout = args.retro_encoder_hidden_dropout
-
-#         if self.post_process and self.post_norm:
-#             # Final layer norm before output.
-#             self.final_norm = get_norm(config)
-
-#     def _get_layer(self, layer_number):
-#         return self.layers[layer_number]
-
-#     def _checkpointed_forward(self, hidden_states, attention_mask,
-#                               encoder_output, enc_dec_attn_mask,
-#                               rotary_pos_emb, is_first_microbatch):
-#         """Forward method with activation checkpointing."""
-#         def custom(start, end):
-#             def custom_forward(*args, **kwargs):
-#                 x_, *args = args
-#                 for index in range(start, end):
-#                     layer = self._get_layer(index)
-#                     x_ = layer(x_, *args, **kwargs)
-#                 return x_
-#             return custom_forward
-
-#         te_forward_kwargs = {}
-#         if self.transformer_impl == 'transformer_engine':
-#             te_forward_kwargs['is_first_microbatch'] = is_first_microbatch
-#             if self.transformer_engine_v_0_10:
-#                 te_forward_kwargs['rotary_pos_emb'] = rotary_pos_emb
-
-#         if self.recompute_method == 'uniform':
-#             # Uniformly divide the total number of Transformer layers and
-#             # checkpoint the input activation of each divided chunk.
-#             # A method to further reduce memory usage reducing checkpoints.
-#             l = 0
-#             while l < self.num_layers:
-#                 if self.transformer_impl == 'transformer_engine':
-#                     hidden_states = transformer_engine.pytorch.checkpoint(
-#                         custom(l, l + self.recompute_num_layers),
-#                         self.distribute_saved_activations,
-#                         tensor_parallel.get_cuda_rng_tracker,
-#                         mpu.get_tensor_model_parallel_group(),
-#                         hidden_states, attention_mask, encoder_output,
-#                         enc_dec_attn_mask, **te_forward_kwargs)
-#                 else:
-#                     hidden_states = tensor_parallel.checkpoint(
-#                         custom(l, l + self.recompute_num_layers),
-#                         self.distribute_saved_activations,
-#                         hidden_states, attention_mask,
-#                         encoder_output, enc_dec_attn_mask,
-#                         None, None, None, None, rotary_pos_emb)
-
-#                 l += self.recompute_num_layers
-
-#         elif self.recompute_method == 'block':
-#             # Checkpoint the input activation of only a set number of individual
-#             # Transformer layers and skip the rest.
-#             # A method fully use the device memory removing redundant re-computation.
-#             for l in range(self.num_layers):
-#                 if l < self.recompute_num_layers:
-#                     if self.transformer_impl == 'transformer_engine':
-#                         hidden_states = transformer_engine.pytorch.checkpoint(
-#                             custom(l, l + 1),
-#                             self.distribute_saved_activations,
-#                             tensor_parallel.get_cuda_rng_tracker,
-#                             mpu.get_tensor_model_parallel_group(),
-#                             hidden_states, attention_mask, encoder_output,
-#                             enc_dec_attn_mask, **te_forward_kwargs)
-#                     else:
-#                         hidden_states = tensor_parallel.checkpoint(
-#                             custom(l, l + 1),
-#                             self.distribute_saved_activations,
-#                             hidden_states, attention_mask,
-#                             encoder_output, enc_dec_attn_mask,
-#                             None, None, None, None, rotary_pos_emb)
-#                 else:
-#                     if self.transformer_impl == 'transformer_engine':
-#                         hidden_states = custom(l, l + 1)(
-#                             hidden_states, attention_mask, encoder_output,
-#                             enc_dec_attn_mask, **te_forward_kwargs)
-#                     else:
-#                         hidden_states = custom(l, l + 1)(
-#                             hidden_states, attention_mask,
-#                             encoder_output, enc_dec_attn_mask,
-#                             None, None, None, None, rotary_pos_emb)
-#         else:
-#             raise ValueError("Invalid activation recompute method.")
-
-#         return hidden_states
-
-#     def set_input_tensor(self, input_tensor):
-#         """Set input tensor to be used instead of forward()'s input.
-
-#         When doing pipeline parallelism the input from the previous
-#         stage comes from communication, not from the input, so the
-#         model's forward_step_func won't have it. This function is thus
-#         used by internal code to bypass the input provided by the
-#         forward_step_func"""
-#         self.input_tensor = input_tensor
-
-#     def forward(self, hidden_states, attention_mask,
-#                 encoder_output=None, enc_dec_attn_mask=None,
-#                 retriever_input=None,
-#                 retriever_output=None,
-#                 retriever_attn_mask=None,
-#                 inference_params=None,
-#                 rotary_pos_emb=None):
-#         # hidden_states: [s, b, h]
-
-#         # Checks.
-#         if inference_params:
-#             assert self.recompute_granularity is None, \
-#                 'inference does not work with activation checkpointing'
-
-#         if not self.pre_process:
-#             # See set_input_tensor()
-#             hidden_states = self.input_tensor
-
-#         # Viewless tensor.
-#         # - We only need to create a viewless tensor in the case of micro batch
-#         #   size (mbs) == 1, since in this case, 'hidden_states.transpose()'
-#         #   above creates a view tensor, and '.contiguous()' is a pass-through.
-#         #   For mbs >= 2, '.contiguous()' creates a new tensor, eliminating
-#         #   the need to make it viewless.
-#         #
-#         #   However, we don't explicitly check mbs == 1 here because
-#         #   make_viewless_tensor() has negligible overhead when its input
-#         #   is already viewless.
-#         #
-#         # - For the 'else' case above, calling make_viewless_tensor() here is
-#         #   likely redundant, since p2p_communication.py (likely originator)
-#         #   already creates viewless tensors. That said, make_viewless_tensor()
-#         #   is called here to be future-proof and corner-case-proof.
-#         hidden_states = core.utils.make_viewless_tensor(
-#             hidden_states,
-#             requires_grad=True,
-#             keep_graph=True,
-#         )
-
-#         # RNG context.
-#         if self.sequence_parallel:
-#             rng_context = tensor_parallel.get_cuda_rng_tracker().fork()
-#         else:
-#             rng_context = nullcontext()
-
-#         # Forward layers.
-#         with rng_context:
-#             # The fp8_autocast context manager is a no-op when enabled=True
-#             # The if...else serves to short circuit name resolution for fp8_autocast
-#             with transformer_engine.pytorch.fp8_autocast(
-#                 enabled=self.use_fp8,
-#                 fp8_recipe=self.fp8_recipe,
-#                 fp8_group=self.fp8_group
-#             ) if self.use_fp8 else nullcontext():
-#                 # Determine if the current iteration is first microbatch
-#                 if self.num_microbatches_in_previous_step != get_num_microbatches():
-#                     self.microbatch_count = 0 # Reset count on new batch size rampup interval
-#                 self.num_microbatches_in_previous_step = get_num_microbatches()
-#                 is_first_microbatch = self.microbatch_count % get_num_microbatches() == 0
-
-#                 # Forward pass.
-#                 if self.recompute_granularity == 'full':
-#                     hidden_states = self._checkpointed_forward(hidden_states,
-#                                                                attention_mask,
-#                                                                encoder_output,
-#                                                                enc_dec_attn_mask,
-#                                                                rotary_pos_emb,
-#                                                                is_first_microbatch)
-#                 else:
-#                     forward_kwargs = {
-#                         'encoder_output': encoder_output,
-#                         'enc_dec_attn_mask': enc_dec_attn_mask,
-#                         'inference_params': inference_params,
-#                     }
-
-#                     if self.transformer_impl == 'transformer_engine':
-#                         forward_kwargs['is_first_microbatch'] = is_first_microbatch
-#                         forward_kwargs['checkpoint_core_attention'] = self.checkpoint_core_attention
-#                         if self.transformer_engine_v_0_10:
-#                             forward_kwargs['rotary_pos_emb'] = rotary_pos_emb
-#                     else:
-#                         forward_kwargs['rotary_pos_emb'] = rotary_pos_emb
-#                         forward_kwargs['retriever_input'] = retriever_input
-#                         forward_kwargs['retriever_output'] = retriever_output
-#                         forward_kwargs['retriever_attn_mask'] = retriever_attn_mask
-
-#                     for index in range(self.num_layers):
-#                         layer = self._get_layer(index)
-
-#                         hidden_states = layer(
-#                             hidden_states,
-#                             attention_mask,
-#                             **forward_kwargs)
-
-#                         # First Retro decoder layer returns both hidden_states
-#                         # and retriever_output. Make retriever_output available
-#                         # to subsequence Retro layers.
-#                         if isinstance(hidden_states, tuple):
-#                             assert len(hidden_states) == 2
-#                             hidden_states, retriever_output = hidden_states
-#                             forward_kwargs["retriever_output"] = retriever_output
-
-#                 # Skip counter update for eval and activation checkpointing
-#                 if torch.is_grad_enabled() and self.training:
-#                     self.microbatch_count += 1
-
-#         # Final layer norm.
-#         if self.post_process and self.post_norm:
-#             hidden_states = self.final_norm(hidden_states)
-
-#         return hidden_states
-
-#     def load_state_dict(self, state_dict, strict=True):
-#         """Customize load."""
-
-#         # Handle renaming layernorm -> norm in component names
-#         state_dict_ = {}
-#         for key in state_dict.keys():
-#             # Bypass TransformerEngine module parameters.
-#             if "layernorm_qkv" in key or "layernorm_mlp" in key:
-#                 state_dict_[key] = state_dict[key]
-#                 continue
-#             newkey = key.replace("layernorm", "norm")
-#             state_dict_[newkey] = state_dict[key]
-
-#         super().load_state_dict(state_dict_, strict)
-=======
 # --------- ulysses --------------
->>>>>>> 58d32c82
 
 from typing import Any, Tuple
 
@@ -1726,10 +668,6 @@
 from torch import Tensor
 from torch.nn import Module
 
-<<<<<<< HEAD
-# --------- ulysses --------------
-=======
->>>>>>> 58d32c82
 
 def post_all2all(scatter_idx, batch_dim_idx, seq_world_size, bs, seq_len, num_head, head_dim):
 
