import torch
import torch.distributed

from .redistribute import gather_from_group, split_to_group


class CommGroup(object):
    def __init__(self, ranks):
        assert isinstance(ranks, list) or isinstance(
            ranks, range
        ), "Rank list or range should be provided to create a CommGroup!"
        self.ranks = sorted(list(set(list(ranks))))
        self.size = len(self.ranks)
        self.group = torch.distributed.new_group(self.ranks)

    def has_rank(self, rank):
        if rank in self.ranks:
            self.intra_group_id = self.ranks.index(rank)
            return True
        return False

    # def allgather(self, input, is_input):
    #     return gather_from_group(input, self.group, is_input)

    # def split(self, input, is_input):
    #     return split_to_group(input, self.group, is_input)

    def print(self):
        print(self.ranks, end=" ")


def show_groups(groups):
    for group in groups:
        if group is None:
            print("None", end=" ")
        else:
            group.print()
    print()


def sort_ranks(ranks=None):
    if ranks is None:
        return None
    else:
        return sorted(list(set(list(ranks))))


def get_world_size(world_ranks=None):
    if world_ranks is None:
        return torch.distributed.get_world_size()
    else:
        assert isinstance(world_ranks, list)
        return len(world_ranks)

def get_group_rank(world_ranks=None):
    if world_ranks is None:
        return torch.distributed.get_rank()
    else:
        assert isinstance(world_ranks, list)
        return world_ranks.index(torch.distributed.get_rank())

def index_ranks(ranks, world_ranks=None):
    if world_ranks is None:
        return ranks
    else:
        assert isinstance(world_ranks, list)
        return [world_ranks[i] for i in ranks]


#consecutive must be True for tp
def gen_tp_group_dist(tp_size, pp_size, to_print=True, consecutive=True, world_ranks=None):
    world_ranks = sort_ranks(world_ranks)
    rank, world_size = torch.distributed.get_rank(), get_world_size(world_ranks)
    all_tp_groups, tp_group = [], None

    num_tp_groups = world_size // tp_size
    
    if consecutive:
        for i in range(num_tp_groups):
            ranks = range(i * tp_size, (i + 1) * tp_size)
            ranks = index_ranks(ranks, world_ranks)
            group = CommGroup(ranks)
            all_tp_groups.append(group)
            if group.has_rank(rank):
                tp_group = group
    
    if rank == 0 and to_print:
        print("TP groups:", end=" ")
        show_groups(all_tp_groups)
    return tp_group

#Consecutive must be false for cp
#mul_size = tp_size * sp_size
def gen_cp_group_dist(mul_size, cp_size, pp_size, to_print=True, consecutive=False, world_ranks=None):
    world_ranks = sort_ranks(world_ranks)
    rank, world_size = torch.distributed.get_rank(), get_world_size(world_ranks)
    all_cp_groups, cp_group = [], None
    dp_size = world_size // mul_size // pp_size // cp_size
    num_pp_groups = world_size // pp_size #Ranks per pipeline stage 
    
    #Assumes PP->TP/SP->CP->DP
    if not consecutive:
        for i in range(pp_size):
            pp_base_rank = i * num_pp_groups
            for j in range(dp_size):
                dp_base_rank = pp_base_rank + j * (mul_size * cp_size) #DP stride: mul * cp
                for k in range(mul_size): 
                    base_rank = dp_base_rank + k
                    ranks = list(range(base_rank, base_rank + mul_size * cp_size, mul_size))
                    ranks = index_ranks(ranks, world_ranks)
                    group = CommGroup(ranks)
                    all_cp_groups.append(group)
                    if group.has_rank(rank):
                        cp_group = group
    if rank == 0 and to_print:
        print("CP groups:", end=" ")
        show_groups(all_cp_groups)
    return cp_group

#Consecutive must be false for dp
def gen_dp_group_dist(mul_size, cp_size, pp_size, to_print=True, consecutive=False, world_ranks=None):
    world_ranks = sort_ranks(world_ranks)
    rank, world_size = torch.distributed.get_rank(), get_world_size(world_ranks)
    all_dp_groups, dp_group = [], None
    num_pp_groups = world_size // pp_size
    dp_stride = mul_size * cp_size

    if not consecutive:
        # Logic assumes PP -> TP -> CP -> DP ordering
        for i in range(pp_size): # Iterate PP stages
            pp_base_rank = i * num_pp_groups
            for j in range(mul_size * cp_size): # Iterate combined (TP*SP, CP) indices within a DP block
                # This index 'j' represents a unique (tp, cp) combination within the DP group
                start_rank_for_group = pp_base_rank + j
                ranks = list(range(start_rank_for_group, pp_base_rank + num_pp_groups, dp_stride))
                ranks = index_ranks(ranks, world_ranks)
                group = CommGroup(ranks)
                if group.has_rank(rank):
                    dp_group = group
    if rank == 0 and to_print:
        print("DP groups:", end=" ")
        show_groups(all_dp_groups)
    return dp_group

#consecutive must be True for sp
def gen_sp_group_dist(sp_size, pp_size, to_print=True, consecutive=True, world_ranks=None):
    world_ranks = sort_ranks(world_ranks)
    rank, world_size = torch.distributed.get_rank(), get_world_size(world_ranks)
    all_sp_groups, sp_group = [], None
    # dp_size = world_size // sp_size // pp_size
    # num_pp_groups = world_size // pp_size
    num_sp_groups = world_size // sp_size

    if consecutive:
        for i in range(num_sp_groups):
            ranks = range(i * sp_size, (i + 1) * sp_size)
            ranks = index_ranks(ranks, world_ranks)
            group = CommGroup(ranks)
            all_sp_groups.append(group)
            if group.has_rank(rank):
                sp_group = group
    # else:
    #     for i in range(pp_size):
    #         start_rank = i * num_pp_groups
    #         end_rank = (i + 1) * num_pp_groups
    #         for j in range(dp_size):
    #             ranks = range(start_rank + j, end_rank, dp_size)
    #             ranks = index_ranks(ranks, world_ranks)
    #             group = CommGroup(ranks)
    #             all_sp_groups.append(group)
    #             if group.has_rank(rank):
    #                 sp_group = group

    if rank == 0 and to_print:
        print("SP groups:", end=" ")
        show_groups(all_sp_groups)
    return sp_group


def gen_ep_group_dist(ep_size, tp_of_ep_size, pp_size, to_print=True, world_ranks=None):
    world_ranks = sort_ranks(world_ranks)
    rank, world_size = torch.distributed.get_rank(), get_world_size(world_ranks)
    all_ep_groups, ep_group = [], None
    dp_size = world_size // ep_size // tp_of_ep_size // pp_size
    num_pp_groups = world_size // pp_size
    num_dp_groups = ep_size * tp_of_ep_size
    
    for i in range(pp_size):
        base_rank = i * num_pp_groups
        for j in range(dp_size):
            start_rank, end_rank = base_rank + num_dp_groups * j, base_rank + num_dp_groups * (j + 1)
            for k in range(tp_of_ep_size):
                ranks = range(start_rank + k, end_rank, tp_of_ep_size)
                ranks = index_ranks(ranks, world_ranks)
                group = CommGroup(ranks)
                all_ep_groups.append(group)
                if group.has_rank(rank):
                    ep_group = group

    if rank == 0 and to_print:
        print("EP groups:", end=" ")
        show_groups(all_ep_groups)
    return ep_group


def gen_pp_group_dist(pp_size, to_print=True, world_ranks=None):
    world_ranks = sort_ranks(world_ranks)
    rank, world_size = torch.distributed.get_rank(), get_world_size(world_ranks)
    all_pp_groups, pp_group = [], None
    num_pp_groups = world_size // pp_size
    for i in range(num_pp_groups):
        ranks = range(i, world_size, num_pp_groups)
        ranks = index_ranks(ranks, world_ranks)
        group = CommGroup(ranks)
        all_pp_groups.append(group)
        if group.has_rank(rank):
            pp_group = group

    if rank == 0 and to_print:
        print("PP groups:", end=" ")
        show_groups(all_pp_groups)
    return pp_group, all_pp_groups


def gen_embedding_group_dist(pp_size, all_pp_groups, to_print=True):
    rank = torch.distributed.get_rank()
    all_embedding_groups, embedding_group = [], None
    for pp_group in all_pp_groups:
        if pp_size > 1:
            embedding_ranks = [pp_group.ranks[0], pp_group.ranks[-1]]
        else:
            embedding_ranks = [pp_group.ranks[0]]
        group = CommGroup(embedding_ranks)
        all_embedding_groups.append(group)
        if group.has_rank(rank):
            embedding_group = group

    if rank == 0 and to_print:
        print("Embedding groups:", end=" ")
        show_groups(all_embedding_groups)
    return embedding_group

#sequence group = megatron sp group(tp group) + cp group or ulysses sp group + cp group
def gen_sep_group_dist(tp_size, cp_size, pp_size, to_print=True, consecutive=True, world_ranks=None):
    world_ranks = sort_ranks(world_ranks)
    rank, world_size = torch.distributed.get_rank(), get_world_size(world_ranks)
    all_sep_groups, sep_group = [], None
    num_sep_groups = world_size // (tp_size * cp_size)
   
    if consecutive:
        for i in range(num_sep_groups):
            ranks = range(i * tp_size * cp_size, (i + 1) * tp_size * cp_size)
            ranks = index_ranks(ranks, world_ranks)
            group = CommGroup(ranks)
            all_sep_groups.append(group)
            if group.has_rank(rank):
                sep_group = group

    if rank == 0 and to_print:
        print("SEP groups:", end=" ")
        show_groups(all_sep_groups)
    return sep_group

def get_tp_group_dict_dist(all_tp_sizes, pp_size, consecutive=True, world_ranks=None):
    tp_sizes_set = list(set(all_tp_sizes))
    tp_group_dict = {}
    for tp_size in tp_sizes_set:
        tp_group_dict[tp_size] = gen_tp_group_dist(
            tp_size, pp_size, to_print=False, consecutive=consecutive, world_ranks=world_ranks
        )
    return tp_group_dict

def get_cp_group_dict_dist(all_tp_sizes, all_sp_sizes, all_cp_sizes, pp_size, consecutive=False, world_ranks=None):
    all_mul_sizes = []
    world_size = torch.distributed.get_world_size() if world_ranks is None else torch.distributed.get_world_size(world_ranks)
    for tp_size, sp_size in zip(all_tp_sizes, all_sp_sizes):
        all_mul_sizes.append(tp_size * sp_size)
    mul_sizes_set = list(set(all_mul_sizes))
    cp_group_dict = {}
    for mul_size in mul_sizes_set:
        cp_group_dict[mul_size] = {}
        for cp_size in all_cp_sizes:
            if mul_size * cp_size <= world_size:
                cp_group_dict[mul_size][cp_size] = gen_cp_group_dist(
                    mul_size, cp_size, pp_size, to_print=False, consecutive=consecutive, world_ranks=world_ranks
                )
    return cp_group_dict

def get_dp_group_dict_dist(all_tp_sizes, all_sp_sizes, all_cp_sizes, pp_size, consecutive=False, world_ranks=None):
    all_mul_sizes = []
    world_size = torch.distributed.get_world_size() if world_ranks is None else torch.distributed.get_world_size(world_ranks)
    world_size_per_stage = world_size // pp_size
    for tp_size, sp_size in zip(all_tp_sizes, all_sp_sizes):
        all_mul_sizes.append(tp_size * sp_size)

    mul_sizes_set = list(set(all_mul_sizes))
    dp_group_dict = {}
    for mul_size in mul_sizes_set:
        dp_group_dict[mul_size] = {}
        for cp_size in all_cp_sizes:
            if mul_size * cp_size <= world_size_per_stage:
                dp_group_dict[mul_size][cp_size] = gen_dp_group_dist(
                    mul_size, cp_size, pp_size, to_print=False, consecutive=consecutive, world_ranks=world_ranks
                )
    return dp_group_dict

def get_sp_group_dict_dist(all_sp_sizes, pp_size, consecutive=True, world_ranks=None):
    sp_sizes_set = list(set(all_sp_sizes))
    sp_group_dict = {}
    for sp_size in sp_sizes_set:
        sp_group_dict[sp_size] = gen_sp_group_dist(
            sp_size, pp_size, to_print=False, consecutive=consecutive, world_ranks=world_ranks
        )
    return sp_group_dict

# def gen_redistributed_group(tp_size_old, tp_size_new, tp_consec_old, tp_consec_new, tp_group_old, tp_group_new):
#     if tp_size_old == tp_size_new and tp_consec_old == tp_consec_new:
#         return (None, None)
#     tp_group_old = None if tp_size_old == 1 else tp_group_old
#     tp_group_new = None if tp_size_new == 1 else tp_group_new
#     return (tp_group_old, tp_group_new)

#when we use ulysses sp,the tp size will be changed into sp size
def gen_redistributed_group_with_cp(tp_size_old, tp_size_new, tp_consec_old, tp_consec_new, tp_group_old, tp_group_new,
                                    cp_size_old, cp_size_new, cp_consec_old, cp_consec_new, cp_group_old, cp_group_new, ):
    if tp_size_old == tp_size_new and tp_consec_old == tp_consec_new and cp_size_old == cp_size_new and cp_consec_old == cp_consec_new:
        return (None, None, None, None)
    tp_group_old = None if tp_size_old == 1 else tp_group_old
    tp_group_new = None if tp_size_new == 1 else tp_group_new
    cp_group_old = None if cp_size_old == 1 else cp_group_old
    cp_group_new = None if cp_size_new == 1 else cp_group_new
    return (tp_group_old, cp_group_old, tp_group_new, cp_group_new)

# def gen_redistributed_group_with_cp(tp_size_old, tp_size_new, cp_size_old, cp_size_new, tp_group_old, tp_group_new, cp_group_old, cp_group_new):
#     if tp_size_old * cp_size_old == tp_size_new * cp_size_new:
#         return (None, None)
#     split_group = None if tp_size_old * cp_size_old == 1 else merge_tp_cp_groups(tp_group_old, cp_group_old)
#     allgather_group = None if tp_size_new * cp_size_new == 1 else merge_tp_cp_groups(tp_group_new, cp_group_new)
#     return (split_group, allgather_group)

def merge_redistributed_group(split_tp_sp_cp_group, allgather_tp_sp_cp_group, world_ranks=None):
    if split_tp_sp_cp_group is None or allgather_tp_sp_cp_group is None:  
        return None, None

    split_tp_sp_cp_size = split_tp_sp_cp_group.size
    allgather_tp_sp_cp_size = allgather_tp_sp_cp_group.size
    # if split_tp_sp_cp_group.ranks[1] - split_tp_sp_cp_group.ranks[0] == 1:
    #     split_consecutive = 1
    # else:
    #     split_consecutive = 0
    # if allgather_tp_sp_cp_group.ranks[1] - allgather_tp_sp_cp_group.ranks[0] == 1:
    #     allgather_consecutive = 1
    # else:
    #     allgather_consecutive = 0

    # if split_consecutive == 0 or allgather_consecutive == 0:
    #     return None, None

    world_ranks = sort_ranks(world_ranks)
    rank, world_size = torch.distributed.get_rank(), get_world_size(world_ranks)

    if split_tp_sp_cp_size > allgather_tp_sp_cp_size:
        num_tp_sp_cp_groups = world_size // split_tp_sp_cp_size
        # mul = split_tp_sp_cp_size // allgather_tp_sp_cp_size
        for i in range(num_tp_sp_cp_groups):
            for j in range(allgather_tp_sp_cp_size):
                ranks = range(i * split_tp_sp_cp_size + j, (i + 1) * split_tp_sp_cp_size + j, allgather_tp_sp_cp_size)
                group = CommGroup(ranks)
                if group.has_rank(rank):
                    fused_group = group
        return fused_group, None

    if split_tp_sp_cp_size < allgather_tp_sp_cp_size:
        num_tp_sp_cp_groups = world_size // allgather_tp_sp_cp_size
        # mul = allgather_tp_sp_cp_size // split_tp_sp_cp_size
        for i in range(num_tp_sp_cp_groups):
            for j in range(split_tp_sp_cp_size):
                ranks = range(i * allgather_tp_sp_cp_size + j, (i + 1) * allgather_tp_sp_cp_size + j, split_tp_sp_cp_size)
                group = CommGroup(ranks)
                if group.has_rank(rank):
                    fused_group = group

        return None, fused_group
    if split_tp_sp_cp_size == allgather_tp_sp_cp_size:
        return None, None
    assert False, "merge_redistributed_group error!"


# def gen_seq_data_group_dist(pp_size, to_print, world_ranks=None):
#     world_ranks = sort_ranks(world_ranks)
#     rank, world_size = torch.distributed.get_rank(), get_world_size(world_ranks)
#     all_seq_data_groups, seq_data_group = [], None
#     seq_data_world_size = world_size // pp_size
#     for i in range(pp_size):
#         ranks = range(i * seq_data_world_size, (i + 1) * seq_data_world_size)
#         ranks = index_ranks(ranks, world_ranks)
#         group = CommGroup(ranks)
#         all_seq_data_groups.append(group)
#         if group.has_rank(rank):
#             seq_data_group = group

#     # if rank == 0 and to_print:
#     #     print("seq_data groups:", end = ' ')
#     #     show_groups(all_seq_data_groups)
#     return seq_data_group

#For FSDP Groups
def gen_seq_data_group_dist(pp_size, tp_size, to_print, world_ranks=None):
    world_ranks = sort_ranks(world_ranks)
    rank, world_size = torch.distributed.get_rank(), get_world_size(world_ranks)
    all_seq_data_groups, seq_data_group = [], None
    if tp_size == 1:
        seq_data_world_size = world_size // pp_size
        for i in range(pp_size):
            ranks = range(i * seq_data_world_size, (i + 1) * seq_data_world_size)
            ranks = index_ranks(ranks, world_ranks)
            group = CommGroup(ranks)
            all_seq_data_groups.append(group)
            if group.has_rank(rank):
                seq_data_group = group
    else:
        fsdp_tp_world_size = world_size // pp_size
        for i in range(pp_size):
            for j in range(tp_size):
                start = i * fsdp_tp_world_size + j
                ranks =  list(range(start, start + fsdp_tp_world_size, tp_size))
                ranks = index_ranks(ranks, world_ranks)
                group = CommGroup(ranks)
                all_seq_data_groups.append(group)
                if group.has_rank(rank):
                    seq_data_group = group
    # if rank == 0 and to_print:
    #     print("seq_data groups:", end = ' ')
    #     show_groups(all_seq_data_groups)
    return seq_data_group

<<<<<<< HEAD
# def merge_groups(tp_sp_group, cp_group):
#     merged_ranks = tp_sp_group.ranks + cp_group.ranks
#     merged_group = CommGroup(merged_ranks)
#     return merged_group

def gen_comm_groups(all_tp_sizes, all_sp_sizes, all_cp_sizes, pp_size, tp_consecutive_flags, show_rank=-1, world_ranks=None):
=======
def get_ep_group_dict_dist(all_ep_sizes, all_tp_of_ep_sizes, pp_size, world_ranks=None):
    ep_sizes_set = list(set(all_ep_sizes))
    ep_group_dict = {}
    for ep_size, tp_of_ep_size in zip(ep_sizes_set, all_tp_of_ep_sizes):
        ep_group_dict[ep_size] = gen_ep_group_dist(ep_size, tp_of_ep_size, pp_size, to_print=False, world_ranks=world_ranks)
    return ep_group_dict

def get_tp_of_ep_group_dict_dist(all_tp_of_ep_sizes, pp_size, world_ranks=None):
    tp_of_ep_sizes_set = list(set(all_tp_of_ep_sizes))
    tp_of_ep_group_dict = {}
    for tp_of_ep_size in tp_of_ep_sizes_set:
        tp_of_ep_group_dict[tp_of_ep_size] = gen_tp_group_dist(tp_of_ep_size, pp_size, to_print=False, world_ranks=world_ranks)
    return tp_of_ep_group_dict

def get_tp_and_ep_group_dict_dist(all_ep_sizes, all_tp_of_ep_sizes, pp_size, world_ranks=None):
    all_mul_sizes = []
    for ep_size, tp_of_ep_size in zip(all_ep_sizes, all_tp_of_ep_sizes):
        all_mul_sizes.append(ep_size * tp_of_ep_size)
    mul_sizes_set = list(set(all_mul_sizes))
    tp_and_ep_group_dict = {}
    for mul_size in mul_sizes_set:
        tp_and_ep_group_dict[mul_size] = gen_tp_group_dist(mul_size, pp_size, to_print=False, world_ranks=world_ranks)
    return tp_and_ep_group_dict

def get_dp_of_ep_group_dict_dist(all_ep_sizes, all_tp_of_ep_sizes, pp_size, world_ranks=None):
    all_mul_sizes = []
    for ep_size, tp_of_ep_size in zip(all_ep_sizes, all_tp_of_ep_sizes):
        all_mul_sizes.append(ep_size * tp_of_ep_size)
    mul_sizes_set = list(set(all_mul_sizes))
    dp_of_ep_group_dict = {}
    for mul_size in mul_sizes_set:
        dp_of_ep_group_dict[mul_size] = gen_dp_group_dist(mul_size, pp_size, to_print=False, world_ranks=world_ranks)
    return dp_of_ep_group_dict

def gen_comm_groups(all_tp_sizes, all_sp_sizes, all_ep_sizes, all_tp_of_ep_sizes, pp_size, tp_consecutive_flags, is_moe_model=False, show_rank=-1, world_ranks=None):
>>>>>>> 58d32c82
    world_ranks = sort_ranks(world_ranks)
    world_size = get_world_size(world_ranks)
    world_size_per_stage = world_size // pp_size
    for i in range(len(all_tp_sizes)):
        assert (
            all_tp_sizes[i] == 1 or all_sp_sizes[i] == 1
        ), "DeepSpeed Ulysses is not compatible with Megatron Tensor Parallel!"
    for i in range(len(all_tp_sizes)):
        tp_consec = tp_consecutive_flags[i]
        assert tp_consec == 0 or tp_consec == 1
        if all_tp_sizes[i] in [1, world_size_per_stage]:
            tp_consecutive_flags[i] = 1
<<<<<<< HEAD
    tp_groups, sp_groups, cp_groups, dp_groups = [], [], [], []
    #for input relocation
    #allgather_groups, split_groups = [None], [None]
    allgather_tp_sp_groups, split_tp_sp_groups = [None], [None]
    allgather_cp_groups, split_cp_groups = [None], [None]
    allgather_tp_sp_cp_groups, split_tp_sp_cp_groups = [None], [None]
=======
    tp_groups, dp_groups, sp_groups = [], [], []
    dp_groups = []
    if is_moe_model:
        ep_groups, tp_of_ep_groups, tp_and_ep_groups, dp_of_ep_groups = [], [], [], []
    else:
        ep_groups, tp_of_ep_groups, tp_and_ep_groups, dp_of_ep_groups = None, None, None, None
    allgather_groups, split_groups = [None], [None]
>>>>>>> 58d32c82
    fused_split_groups, fused_allgather_groups = [None], [None]

    pp_group, all_pp_groups = gen_pp_group_dist(pp_size, to_print=False, world_ranks=world_ranks)
    embedding_group = gen_embedding_group_dist(pp_size, all_pp_groups, to_print=False)

    tp_group_dict, dp_group_dict, sp_group_dict, cp_group_dict = {}, {}, {}, {}
    for consec in [0, 1]: 
        tp_group_dict[consec] = get_tp_group_dict_dist(all_tp_sizes, pp_size, consec, world_ranks=world_ranks)
<<<<<<< HEAD
        dp_group_dict[consec] = get_dp_group_dict_dist(all_tp_sizes, all_sp_sizes, all_cp_sizes, pp_size, consec, world_ranks=world_ranks)
        cp_group_dict[consec] = get_cp_group_dict_dist(all_tp_sizes, all_sp_sizes, all_cp_sizes, pp_size, consec, world_ranks=world_ranks )
        sp_group_dict[consec] = get_sp_group_dict_dist(all_sp_sizes, pp_size, consec, world_ranks=world_ranks)  
=======
        dp_group_dict[consec] = get_dp_group_dict_dist(
            all_tp_sizes, all_sp_sizes, pp_size, consec, world_ranks=world_ranks
        )
        sp_group_dict[consec] = get_sp_group_dict_dist(all_sp_sizes, pp_size, consec, world_ranks=world_ranks)
    if is_moe_model:
        ep_groups_dict = get_ep_group_dict_dist(all_ep_sizes, all_tp_of_ep_sizes, pp_size, world_ranks=world_ranks)
        tp_of_ep_groups_dict = get_tp_of_ep_group_dict_dist(all_tp_of_ep_sizes, pp_size, world_ranks=world_ranks)
        tp_and_ep_groups_dict = get_tp_and_ep_group_dict_dist(all_ep_sizes, all_tp_of_ep_sizes, pp_size, world_ranks=world_ranks)
        dp_of_ep_groups_dict = get_dp_of_ep_group_dict_dist(all_ep_sizes, all_tp_of_ep_sizes, pp_size, world_ranks=world_ranks)
    # TODO: consider sp of ep (different scale of all-to-all communication)
>>>>>>> 58d32c82
    for i in range(len(all_tp_sizes)):
        tp_groups.append(tp_group_dict[tp_consecutive_flags[i]][all_tp_sizes[i]])
        cp_groups.append(cp_group_dict[1-tp_consecutive_flags[i]][all_tp_sizes[i] * all_sp_sizes[i]][all_cp_sizes[i]])
        dp_groups.append(dp_group_dict[1-tp_consecutive_flags[i]][all_tp_sizes[i] * all_sp_sizes[i]][all_cp_sizes[i]])
        sp_groups.append(sp_group_dict[tp_consecutive_flags[i]][all_sp_sizes[i]])
<<<<<<< HEAD
    vtp_data_group = dp_groups[0]#TODO:this code may be modified in future

=======
        if is_moe_model:
            ep_groups.append(ep_groups_dict[all_ep_sizes[i]])
            tp_of_ep_groups.append(tp_of_ep_groups_dict[all_tp_of_ep_sizes[i]])
            tp_and_ep_groups.append(tp_and_ep_groups_dict[all_ep_sizes[i] * all_tp_of_ep_sizes[i]])
            dp_of_ep_groups.append(dp_of_ep_groups_dict[all_ep_sizes[i] * all_tp_of_ep_sizes[i]])
>>>>>>> 58d32c82
    for i in range(1, len(all_tp_sizes)):
        if all_tp_sizes[i - 1] != 1:
            old_tp_size = all_tp_sizes[i - 1]
            old_tp_groups = tp_groups[i - 1]
        else:
            old_tp_size = all_sp_sizes[i - 1]
            old_tp_groups = sp_groups[i - 1]

        old_cp_size = all_cp_sizes[i - 1]
        old_cp_groups = cp_groups[i - 1]

        if all_tp_sizes[i] != 1:
            new_tp_size = all_tp_sizes[i]
            new_tp_groups = tp_groups[i]
        else:
            new_tp_size = all_sp_sizes[i]
            new_tp_groups = sp_groups[i]
        
        new_cp_size = all_cp_sizes[i]
        new_cp_groups = cp_groups[i]


        # split_group, allgather_group = gen_redistributed_group(
        #     old_tp_size, new_tp_size, tp_consecutive_flags[i - 1], tp_consecutive_flags[i], old_tp_groups, new_tp_groups
        # )

        # fused_split_group, fused_allgather_group = merge_redistributed_group(
        #     split_group, allgather_group, world_ranks=world_ranks
        # )

        split_tp_sp_group, allgather_tp_sp_group, split_cp_group, allgather_cp_group = gen_redistributed_group_with_cp(
            old_tp_size, new_tp_size, tp_consecutive_flags[i - 1], tp_consecutive_flags[i], old_tp_groups, new_tp_groups, 
            old_cp_size, new_cp_size, False, False, old_cp_groups, new_cp_groups)
        if old_tp_size == new_tp_size and old_cp_size == new_cp_size:
            split_tp_sp_cp_group = None
            allgather_tp_sp_cp_group = None
        else:
            split_tp_sp_cp_group = gen_sep_group_dist(old_tp_size, old_cp_size, pp_size, to_print=False, consecutive=True, world_ranks=world_ranks)
            allgather_tp_sp_cp_group = gen_sep_group_dist(new_tp_size, new_cp_size, pp_size, to_print=False, consecutive=True, world_ranks=world_ranks)
        
        fused_split_group, fused_allgather_group = merge_redistributed_group(
            split_tp_sp_cp_group, allgather_tp_sp_cp_group, world_ranks=world_ranks
        )

        # allgather_groups.append(allgather_group)
        # split_groups.append(split_group)

        allgather_tp_sp_groups.append(allgather_tp_sp_group)
        split_tp_sp_groups.append(split_tp_sp_group)

        allgather_cp_groups.append(allgather_cp_group)
        split_cp_groups.append(split_cp_group)

        allgather_tp_sp_cp_groups.append(allgather_tp_sp_cp_group)
        split_tp_sp_cp_groups.append(split_tp_sp_cp_group)

        fused_split_groups.append(fused_split_group)
        fused_allgather_groups.append(fused_allgather_group)
    
    seq_data_groups = [gen_seq_data_group_dist(pp_size, all_tp_sizes[i], to_print=True, world_ranks=world_ranks) for i in range(len(all_tp_sizes))]
    #seq_data_group = gen_seq_data_group_dist(pp_size, to_print=True, world_ranks=world_ranks)
    #seq_data_groups = [seq_data_group if all_tp_sizes[i] == 1 else dp_groups[i] for i in range(len(all_tp_sizes))]

    show_rank = 0
    if show_rank >= 0 and torch.distributed.get_rank() == show_rank:
        print("====================== Galvatron Communication Group ===========================")
        print("Embedding group for rank %d:" % show_rank)
        show_groups([embedding_group])
        print("TP groups for rank %d (all layers):" % show_rank)
        show_groups(tp_groups)
        print("SP groups for rank %d (all layers):" % show_rank)
        show_groups(sp_groups)
        print("CP groups for rank %d (all layers):" % show_rank)
        show_groups(cp_groups)
        print("DP groups for rank %d (all layers):" % show_rank)
        show_groups(dp_groups)
        print("SDP groups for rank %d (all layers):" % show_rank)
        show_groups(seq_data_groups)
<<<<<<< HEAD
        # print("Split groups for rank %d:" % show_rank)
        # show_groups(split_groups)
        print("Split TP/SP groups for rank %d:" % show_rank)
        show_groups(split_tp_sp_groups)
        print("AllGather TP/SP groups for rank %d:" % show_rank)
        show_groups(allgather_tp_sp_groups)
        print("Split CP groups for rank %d:" % show_rank)
        show_groups(split_cp_groups)
        print("AllGather CP groups for rank %d:" % show_rank)
        show_groups(allgather_cp_groups)
        print("Split TP/SP/CP groups for rank %d:" % show_rank)
        show_groups(split_tp_sp_cp_groups)
        print("AllGather TP/SP/CP groups for rank %d:" % show_rank)
        show_groups(allgather_tp_sp_cp_groups)
=======
        if is_moe_model:
            print("EP groups for rank %d (all layers)" % show_rank)
            show_groups(ep_groups)
            print("TP of EP groups for rank %d (all layers)" % show_rank)
            show_groups(tp_of_ep_groups)
            print("TP and EP groups for rank %d (all layers)" % show_rank)
            show_groups(tp_and_ep_groups)
            print("DP of EP groups for rank %d (all layers)" % show_rank)
            show_groups(dp_of_ep_groups)
        print("Split groups for rank %d:" % show_rank)
        show_groups(split_groups)
        print("AllGather groups for rank %d:" % show_rank)
        show_groups(allgather_groups)
>>>>>>> 58d32c82
        print("Fused split groups for rank %d:" % show_rank)
        show_groups(fused_split_groups)
        print("Fused allgather groups for rank %d:" % show_rank)
        show_groups(fused_allgather_groups)
        print("================================================================================")
    return (
        pp_group,
        tp_groups,
        sp_groups,
        cp_groups,
        dp_groups,
        seq_data_groups,
<<<<<<< HEAD
        # allgather_groups,
        # split_groups,
        allgather_tp_sp_groups,
        split_tp_sp_groups,
        allgather_cp_groups,
        split_cp_groups,
        allgather_tp_sp_cp_groups,
        split_tp_sp_cp_groups,
=======
        ep_groups,
        tp_of_ep_groups,
        tp_and_ep_groups,
        dp_of_ep_groups,
        allgather_groups,
        split_groups,
>>>>>>> 58d32c82
        fused_allgather_groups,
        fused_split_groups,
        embedding_group,
        vtp_data_group,
    )<|MERGE_RESOLUTION|>--- conflicted
+++ resolved
@@ -89,21 +89,21 @@
         show_groups(all_tp_groups)
     return tp_group
 
-#Consecutive must be false for cp
-#mul_size = tp_size * sp_size
+# Consecutive must be false for cp
+# mul_size = tp_size * sp_size
 def gen_cp_group_dist(mul_size, cp_size, pp_size, to_print=True, consecutive=False, world_ranks=None):
     world_ranks = sort_ranks(world_ranks)
     rank, world_size = torch.distributed.get_rank(), get_world_size(world_ranks)
     all_cp_groups, cp_group = [], None
     dp_size = world_size // mul_size // pp_size // cp_size
-    num_pp_groups = world_size // pp_size #Ranks per pipeline stage 
+    num_pp_groups = world_size // pp_size # Ranks per pipeline stage 
     
-    #Assumes PP->TP/SP->CP->DP
+    # Assumes PP->DP->CP->TP/SP
     if not consecutive:
         for i in range(pp_size):
             pp_base_rank = i * num_pp_groups
             for j in range(dp_size):
-                dp_base_rank = pp_base_rank + j * (mul_size * cp_size) #DP stride: mul * cp
+                dp_base_rank = pp_base_rank + j * (mul_size * cp_size) # DP stride: mul * cp
                 for k in range(mul_size): 
                     base_rank = dp_base_rank + k
                     ranks = list(range(base_rank, base_rank + mul_size * cp_size, mul_size))
@@ -117,7 +117,7 @@
         show_groups(all_cp_groups)
     return cp_group
 
-#Consecutive must be false for dp
+# Consecutive must be false for dp
 def gen_dp_group_dist(mul_size, cp_size, pp_size, to_print=True, consecutive=False, world_ranks=None):
     world_ranks = sort_ranks(world_ranks)
     rank, world_size = torch.distributed.get_rank(), get_world_size(world_ranks)
@@ -142,7 +142,7 @@
         show_groups(all_dp_groups)
     return dp_group
 
-#consecutive must be True for sp
+# consecutive must be True for sp
 def gen_sp_group_dist(sp_size, pp_size, to_print=True, consecutive=True, world_ranks=None):
     world_ranks = sort_ranks(world_ranks)
     rank, world_size = torch.distributed.get_rank(), get_world_size(world_ranks)
@@ -320,7 +320,7 @@
 #     tp_group_new = None if tp_size_new == 1 else tp_group_new
 #     return (tp_group_old, tp_group_new)
 
-#when we use ulysses sp,the tp size will be changed into sp size
+# When we use ulysses sp, the tp size will be changed into sp size
 def gen_redistributed_group_with_cp(tp_size_old, tp_size_new, tp_consec_old, tp_consec_new, tp_group_old, tp_group_new,
                                     cp_size_old, cp_size_new, cp_consec_old, cp_consec_new, cp_group_old, cp_group_new, ):
     if tp_size_old == tp_size_new and tp_consec_old == tp_consec_new and cp_size_old == cp_size_new and cp_consec_old == cp_consec_new:
@@ -434,14 +434,6 @@
     #     show_groups(all_seq_data_groups)
     return seq_data_group
 
-<<<<<<< HEAD
-# def merge_groups(tp_sp_group, cp_group):
-#     merged_ranks = tp_sp_group.ranks + cp_group.ranks
-#     merged_group = CommGroup(merged_ranks)
-#     return merged_group
-
-def gen_comm_groups(all_tp_sizes, all_sp_sizes, all_cp_sizes, pp_size, tp_consecutive_flags, show_rank=-1, world_ranks=None):
-=======
 def get_ep_group_dict_dist(all_ep_sizes, all_tp_of_ep_sizes, pp_size, world_ranks=None):
     ep_sizes_set = list(set(all_ep_sizes))
     ep_group_dict = {}
@@ -476,8 +468,7 @@
         dp_of_ep_group_dict[mul_size] = gen_dp_group_dist(mul_size, pp_size, to_print=False, world_ranks=world_ranks)
     return dp_of_ep_group_dict
 
-def gen_comm_groups(all_tp_sizes, all_sp_sizes, all_ep_sizes, all_tp_of_ep_sizes, pp_size, tp_consecutive_flags, is_moe_model=False, show_rank=-1, world_ranks=None):
->>>>>>> 58d32c82
+def gen_comm_groups(all_tp_sizes, all_sp_sizes, all_cp_sizes, all_ep_sizes, all_tp_of_ep_sizes, pp_size, tp_consecutive_flags, is_moe_model=False, show_rank=-1, world_ranks=None):
     world_ranks = sort_ranks(world_ranks)
     world_size = get_world_size(world_ranks)
     world_size_per_stage = world_size // pp_size
@@ -490,22 +481,17 @@
         assert tp_consec == 0 or tp_consec == 1
         if all_tp_sizes[i] in [1, world_size_per_stage]:
             tp_consecutive_flags[i] = 1
-<<<<<<< HEAD
-    tp_groups, sp_groups, cp_groups, dp_groups = [], [], [], []
-    #for input relocation
-    #allgather_groups, split_groups = [None], [None]
-    allgather_tp_sp_groups, split_tp_sp_groups = [None], [None]
-    allgather_cp_groups, split_cp_groups = [None], [None]
-    allgather_tp_sp_cp_groups, split_tp_sp_cp_groups = [None], [None]
-=======
-    tp_groups, dp_groups, sp_groups = [], [], []
-    dp_groups = []
+
+    tp_groups, dp_groups, cp_groups, sp_groups = [], [], [], []
     if is_moe_model:
         ep_groups, tp_of_ep_groups, tp_and_ep_groups, dp_of_ep_groups = [], [], [], []
     else:
         ep_groups, tp_of_ep_groups, tp_and_ep_groups, dp_of_ep_groups = None, None, None, None
-    allgather_groups, split_groups = [None], [None]
->>>>>>> 58d32c82
+    # allgather_groups, split_groups = [None], [None]
+    allgather_tp_sp_groups, split_tp_sp_groups = [None], [None]
+    allgather_cp_groups, split_cp_groups = [None], [None]
+    allgather_tp_sp_cp_groups, split_tp_sp_cp_groups = [None], [None]
+
     fused_split_groups, fused_allgather_groups = [None], [None]
 
     pp_group, all_pp_groups = gen_pp_group_dist(pp_size, to_print=False, world_ranks=world_ranks)
@@ -514,14 +500,8 @@
     tp_group_dict, dp_group_dict, sp_group_dict, cp_group_dict = {}, {}, {}, {}
     for consec in [0, 1]: 
         tp_group_dict[consec] = get_tp_group_dict_dist(all_tp_sizes, pp_size, consec, world_ranks=world_ranks)
-<<<<<<< HEAD
         dp_group_dict[consec] = get_dp_group_dict_dist(all_tp_sizes, all_sp_sizes, all_cp_sizes, pp_size, consec, world_ranks=world_ranks)
-        cp_group_dict[consec] = get_cp_group_dict_dist(all_tp_sizes, all_sp_sizes, all_cp_sizes, pp_size, consec, world_ranks=world_ranks )
-        sp_group_dict[consec] = get_sp_group_dict_dist(all_sp_sizes, pp_size, consec, world_ranks=world_ranks)  
-=======
-        dp_group_dict[consec] = get_dp_group_dict_dist(
-            all_tp_sizes, all_sp_sizes, pp_size, consec, world_ranks=world_ranks
-        )
+        cp_group_dict[consec] = get_cp_group_dict_dist(all_tp_sizes, all_sp_sizes, all_cp_sizes, pp_size, consec, world_ranks=world_ranks)
         sp_group_dict[consec] = get_sp_group_dict_dist(all_sp_sizes, pp_size, consec, world_ranks=world_ranks)
     if is_moe_model:
         ep_groups_dict = get_ep_group_dict_dist(all_ep_sizes, all_tp_of_ep_sizes, pp_size, world_ranks=world_ranks)
@@ -529,22 +509,19 @@
         tp_and_ep_groups_dict = get_tp_and_ep_group_dict_dist(all_ep_sizes, all_tp_of_ep_sizes, pp_size, world_ranks=world_ranks)
         dp_of_ep_groups_dict = get_dp_of_ep_group_dict_dist(all_ep_sizes, all_tp_of_ep_sizes, pp_size, world_ranks=world_ranks)
     # TODO: consider sp of ep (different scale of all-to-all communication)
->>>>>>> 58d32c82
     for i in range(len(all_tp_sizes)):
         tp_groups.append(tp_group_dict[tp_consecutive_flags[i]][all_tp_sizes[i]])
         cp_groups.append(cp_group_dict[1-tp_consecutive_flags[i]][all_tp_sizes[i] * all_sp_sizes[i]][all_cp_sizes[i]])
         dp_groups.append(dp_group_dict[1-tp_consecutive_flags[i]][all_tp_sizes[i] * all_sp_sizes[i]][all_cp_sizes[i]])
         sp_groups.append(sp_group_dict[tp_consecutive_flags[i]][all_sp_sizes[i]])
-<<<<<<< HEAD
-    vtp_data_group = dp_groups[0]#TODO:this code may be modified in future
-
-=======
         if is_moe_model:
             ep_groups.append(ep_groups_dict[all_ep_sizes[i]])
             tp_of_ep_groups.append(tp_of_ep_groups_dict[all_tp_of_ep_sizes[i]])
             tp_and_ep_groups.append(tp_and_ep_groups_dict[all_ep_sizes[i] * all_tp_of_ep_sizes[i]])
             dp_of_ep_groups.append(dp_of_ep_groups_dict[all_ep_sizes[i] * all_tp_of_ep_sizes[i]])
->>>>>>> 58d32c82
+        
+    vtp_data_group = dp_groups[0] # TODO:this code may be modified in future
+
     for i in range(1, len(all_tp_sizes)):
         if all_tp_sizes[i - 1] != 1:
             old_tp_size = all_tp_sizes[i - 1]
@@ -623,7 +600,6 @@
         show_groups(dp_groups)
         print("SDP groups for rank %d (all layers):" % show_rank)
         show_groups(seq_data_groups)
-<<<<<<< HEAD
         # print("Split groups for rank %d:" % show_rank)
         # show_groups(split_groups)
         print("Split TP/SP groups for rank %d:" % show_rank)
@@ -638,7 +614,6 @@
         show_groups(split_tp_sp_cp_groups)
         print("AllGather TP/SP/CP groups for rank %d:" % show_rank)
         show_groups(allgather_tp_sp_cp_groups)
-=======
         if is_moe_model:
             print("EP groups for rank %d (all layers)" % show_rank)
             show_groups(ep_groups)
@@ -648,11 +623,6 @@
             show_groups(tp_and_ep_groups)
             print("DP of EP groups for rank %d (all layers)" % show_rank)
             show_groups(dp_of_ep_groups)
-        print("Split groups for rank %d:" % show_rank)
-        show_groups(split_groups)
-        print("AllGather groups for rank %d:" % show_rank)
-        show_groups(allgather_groups)
->>>>>>> 58d32c82
         print("Fused split groups for rank %d:" % show_rank)
         show_groups(fused_split_groups)
         print("Fused allgather groups for rank %d:" % show_rank)
@@ -665,7 +635,10 @@
         cp_groups,
         dp_groups,
         seq_data_groups,
-<<<<<<< HEAD
+        ep_groups,
+        tp_of_ep_groups,
+        tp_and_ep_groups,
+        dp_of_ep_groups,
         # allgather_groups,
         # split_groups,
         allgather_tp_sp_groups,
@@ -674,14 +647,6 @@
         split_cp_groups,
         allgather_tp_sp_cp_groups,
         split_tp_sp_cp_groups,
-=======
-        ep_groups,
-        tp_of_ep_groups,
-        tp_and_ep_groups,
-        dp_of_ep_groups,
-        allgather_groups,
-        split_groups,
->>>>>>> 58d32c82
         fused_allgather_groups,
         fused_split_groups,
         embedding_group,
