import os
import copy
import logging
import numpy as np
from galvatron.utils import (
    read_allreduce_bandwidth_config, 
    read_json_config, 
    read_p2p_bandwidth_config, 
    form_strategy, 
    print_strategies,
    strategy2config,
    array2str,
    write_json_config,
    remap_config,
    num2str
)
from scipy.optimize import curve_fit
from .cost_model import pipeline_costmodel
from .cost_model import MemoryCostModel, TimeCostModel
from .dynamic_programming import DpOnModel
from .utils import ensure_log_dir, get_thread_logger
from .cost_model_args import ModelArgs, ParallelArgs, TrainArgs, ProfileModelArgs, ProfileHardwareArgs

class GalvatronSearchEngine():
    def __init__(self, args):
        self.args = args
        args.gpu_num = args.num_nodes * args.num_gpus_per_node
        self.layernum_arg_names = None
        self.mem_path = None
        self.time_path = None
        self.model_name = None
        self.time_config = None
        self.memory_config = None
        self.param_sizes = None
        self.act_sizes = None
        self.other_memory_pp_off = None
        self.other_memory_pp_on = None
        self.time_profiled_list = None
        self.use_pipeline_costmodel = args.use_pipeline_costmodel
        self.model_type = 'gpt'
        self.optimal_chunk_func = optimal_chunk_func_default
        self.memory_constraint = args.memory_constraint * 1024
        
    # =============== Setting Galvatron Search Engine Basic Information ===============
    def set_search_engine_info(self, path, model_layer_configs, model_name):
        self.set_model_layer_configs(model_layer_configs)
        self.set_path(path)
        self.set_model_name(model_name)
        self.memory_profiling_path()
        self.time_profiling_path()
    
    def set_path(self, path):
        self.path = path

    def set_model_type(self, model_type):
        self.model_type = model_type

    def set_model_name(self, name):
        self.model_name = name
        
    def memory_profiling_path(self):
        if self.mem_path is not None:
            return self.mem_path
        assert self.model_name is not None, 'Should specify the model name!'
        args = self.args
        memory_config_name = 'memory_profiling_%s_%s.json'%(args.mixed_precision, self.model_name)
        if args.memory_profiling_path is None:
            memory_config_path = os.path.join(self.path, 'configs')
        else:
            memory_config_path = args.memory_profiling_path
        self.mem_path = os.path.join(memory_config_path, memory_config_name)
        return self.mem_path
    
    def time_profiling_path(self):
        if self.time_path is not None:
            return self.time_path
        assert self.model_name is not None, 'Should specify the model name!'
        args = self.args
        time_config_name = "computation_profiling_%s_%s.json"%(args.mixed_precision, self.model_name)
        if args.time_profiling_path is None:
            self.time_path = os.path.join(self.path, "configs")
        else:
            self.time_path = args.time_profiling_path

        self.time_path = os.path.join(self.time_path, time_config_name)
        return self.time_path
    
    def set_microbatch_func(self, microbatch_size, max_chunk):
        self.optimal_chunk_func = lambda local_bsz, strategy: optimal_chunk_func_default(local_bsz, strategy, microbatch_size)
    
    def set_model_layer_configs(self, model_layer_configs):
        if model_layer_configs is None:
            return
        self.hiddensize_list = [config['hidden_size'] for config in model_layer_configs]
        self.layernum_list = [config['layer_num'] for config in model_layer_configs]
        self.seqlen_list = [config['seq_len'] for config in model_layer_configs]
        self.num_layertype = len(self.layernum_list)
    
    # =============== Initializing Galvatron Search Engine ===============
    # Generating Strategies, Loading Profiled Memory & Time Config, Setting Memory & Time Cost Models
    def initialize_search_engine(self):
        self.generate_strategies()
        self.get_profiled_model_configs()
        self.get_profiled_hardware_configs()
        self.set_cost_models()
        self.show_search_info()
        
    def convert_keys_to_int(self, d):
        if isinstance(d, dict):
            new_dict = {}
            for k, v in d.items():
                if isinstance(k, str) and k.isdigit():
                    new_dict[int(k)] = self.convert_keys_to_int(v)
                else:
                    new_dict[k] = self.convert_keys_to_int(v)
            return new_dict
        return d
    
    def get_profiled_model_configs(self):
        self.time_config = read_json_config(self.time_profiling_path())
        self.memory_config = read_json_config(self.memory_profiling_path())
        self.memory_config = self.convert_keys_to_int(self.memory_config)
        if self.args.time_profile_mode=='static':
            self.time_profiled_list = []
            self.other_time_profiled_list = []
            for i in range(self.num_layertype):
                for s,t in self.time_config.items():
                    if s.startswith('layertype_%d_'%i):
                        self.time_profiled_list.append(t)
                    if s.startswith('layertype_other_'):
                        self.other_time_profiled_list.append(t)
        elif self.args.time_profile_mode == "batch":
            self.time_profiled_list = []
            for i in range(self.num_layertype):
                x_data = []
                y_data = []
                for s,t in self.time_config.items():
                    if s.startswith('layertype_%d_'%i) and '_seq%d'%self.seqlen_list[i] in s:
                        x_data.append(int(s.split('_')[-2][3:]))
                        y_data.append(t * x_data[-1])
                assert len(x_data) >= 8, "Different bsz in computation profile of layertype_%d should not be lower than 8."%i
                
                def linear_func(x, m, c):
                    return m * x + c
                popt, pcov = curve_fit(linear_func, x_data, y_data)
                print("Fitted parameters:", popt)
                self.time_profiled_list.append(popt)
            self.other_time_profiled_list = []
            for i in range(self.num_layertype):
                x_data = []
                y_data = []
                for s,t in self.time_config.items():
                    if s.startswith('layertype_other_') and '_seq%d'%self.seqlen_list[i] in s:
                        x_data.append(int(s.split('_')[-2][3:]))
                        y_data.append(t * x_data[-1])
                assert len(x_data) >= 8, "Different bsz in computation profile of layertype_other_%d should not be lower than 8."%i
                
                def linear_func(x, m, c):
                    return m * x + c
                popt, pcov = curve_fit(linear_func, x_data, y_data)
                
                print("Fitted parameters other:", popt)
                self.other_time_profiled_list.append(popt)
        elif self.args.time_profile_mode == "sequence":
            self.time_profiled_list = []
            for i in range(self.num_layertype):
                x_data = []
                y_data = []
                for s,t in self.time_config.items():
                    if s.startswith('layertype_%d_'%i) and "_bsz1_" in s:
                        x_data.append(int(s.split('seq')[-1]))
                        y_data.append(t)
                # assert len(x_data) >= 8, "Different bsz in computation profile of layertype_%d should not be lower than 8."%i
                
                def quadratic_func(x, a, b, c):
                    return a * x * x + b * x + c
                popt, pcov = curve_fit(quadratic_func, x_data, y_data)
                print("Fitted parameters:", popt)
                self.time_profiled_list.append(quadratic_func(self.seqlen_list[i],*popt))
            self.other_time_profiled_list = []
            for i in range(self.num_layertype):
                x_data = []
                y_data = []
                for s,t in self.time_config.items():
                    if s.startswith('layertype_other_') and "_bsz1_" in s:
                        x_data.append(int(s.split('seq')[-1]))
                        y_data.append(t)
                # assert len(x_data) >= 8, "Different bsz in computation profile of layertype_other_%d should not be lower than 8."%i
                
                def linear_func(x, m, c):
                    return m * x + c
                popt, pcov = curve_fit(linear_func, x_data, y_data)
                print("Fitted parameters other:", popt)
                self.other_time_profiled_list.append(linear_func(self.seqlen_list[i],*popt))
        self.param_sizes = [0] * self.num_layertype
        self.act_sizes = [{} for _ in range(self.num_layertype)]
        if self.args.memory_profile_mode == "sequence":

            assert self.args.sequence_parallel, "Sequence parallel is required for sequence memory profiling."
            assert self.num_layertype == 1, "Only support num(layertype) == 1 for sequence memory profiling."
            maxseq_list = []
            for i in range(self.num_layertype):
                layer_mem_config = self.memory_config['layertype_%d_sp'%i]
                seqs = layer_mem_config.keys()
                maxseq = max([int(seq) for seq in seqs])
                minseq = min([int(seq) for seq in seqs])
                maxseq_list.append(maxseq)
                parameter_size = layer_mem_config[minseq]['parameter_size']
                tp_activation_per_bsz_dict = layer_mem_config[maxseq]['tp_activation_per_bsz_dict'].copy()
                self.param_sizes[i] = parameter_size
                self.act_sizes[i] = tp_activation_per_bsz_dict
                for tp in self.act_sizes[i]:
                    self.act_sizes[i][tp] = self.act_sizes[i][tp] / maxseq * self.seqlen_list[i]
            self.other_memory_pp_off = self.memory_config['other_memory_pp_off_sp'][maxseq_list[0]]
            self.other_memory_pp_on = {'first_stage':self.memory_config['other_memory_pp_on_first_sp'][maxseq_list[0]], 'last_stage':self.memory_config['other_memory_pp_on_last_sp'][maxseq_list[-1]]}
            for tp in self.other_memory_pp_off['activation']:
                self.other_memory_pp_off['activation'][tp] = 2/3 * self.other_memory_pp_off['activation'][tp] + 1/3 * self.other_memory_pp_off['activation'][tp] / maxseq_list[0] * self.seqlen_list[0] # TODO: reasonable scaling when len(seqlen_list) > 1
                self.other_memory_pp_on['first_stage']['activation'][tp] = self.other_memory_pp_on['first_stage']['activation'][tp] # / maxseq_list[0] * self.seqlen_list[0] # first stage is not scaled
                self.other_memory_pp_on['last_stage']['activation'][tp] = self.other_memory_pp_on['last_stage']['activation'][tp] / maxseq_list[-1] * self.seqlen_list[-1] # last stage is scaled
        elif self.args.memory_profile_mode == "static":
            if self.args.sequence_parallel:
                for i in range(self.num_layertype):
                    layer_mem_config = self.memory_config['layertype_%d_sp'%i]
                    parameter_size = layer_mem_config[self.seqlen_list[i]]['parameter_size']
                    tp_activation_per_bsz_dict = layer_mem_config[self.seqlen_list[i]]['tp_activation_per_bsz_dict'].copy()
                    self.param_sizes[i] = parameter_size
                    self.act_sizes[i] = tp_activation_per_bsz_dict
                seq_info = num2str(self.seqlen_list, 'seq')[3:]
                if seq_info.isdigit():
                    seq_info = int(seq_info)
                self.other_memory_pp_off = self.memory_config['other_memory_pp_off_sp'][int(seq_info)]
                self.other_memory_pp_on = {'first_stage':self.memory_config['other_memory_pp_on_first_sp'][seq_info], 'last_stage':self.memory_config['other_memory_pp_on_last_sp'][seq_info]}
            else:
                for i in range(self.num_layertype):
                    layer_mem_config = self.memory_config['layertype_%d'%i]
                    parameter_size = layer_mem_config[self.seqlen_list[i]]['parameter_size']
                    tp_activation_per_bsz_dict = layer_mem_config[self.seqlen_list[i]]['tp_activation_per_bsz_dict'].copy()
                    self.param_sizes[i] = parameter_size
                    self.act_sizes[i] = tp_activation_per_bsz_dict
                seq_info = num2str(self.seqlen_list, 'seq')[3:]
                if seq_info.isdigit():
                    seq_info = int(seq_info)
                self.other_memory_pp_off = self.memory_config['other_memory_pp_off'][seq_info]
                self.other_memory_pp_on = {'first_stage':self.memory_config['other_memory_pp_on_first'][seq_info], 'last_stage':self.memory_config['other_memory_pp_on_last'][seq_info]}
        
        return self.time_config, self.memory_config
        
    def get_profiled_hardware_configs(self):
        args = self.args
        if args.allreduce_bandwidth_config_path is None:
            hardware_configs_dir = '../../profile_hardware/hardware_configs/'
            allreduce_bandwidth_config_path = os.path.join(self.path, hardware_configs_dir)
        else:
            allreduce_bandwidth_config_path = args.allreduce_bandwidth_config_path
        allreduce_bandwidth_config_name = 'allreduce_bandwidth_%dnodes_%dgpus_per_node.json'%(args.num_nodes, args.num_gpus_per_node)
        args.allreduce_bandwidth_config_path  = os.path.join(allreduce_bandwidth_config_path, allreduce_bandwidth_config_name)
        self.allreduce_bandwidth, self.allreduce_comm_coe = read_allreduce_bandwidth_config(args.allreduce_bandwidth_config_path, gpu_num=args.gpu_num)
        
        if args.p2p_bandwidth_config_path is None:
            hardware_configs_dir = '../../profile_hardware/hardware_configs/'
            p2p_bandwidth_config_path = os.path.join(self.path, hardware_configs_dir)
        else:
            p2p_bandwidth_config_path = args.p2p_bandwidth_config_path
        p2p_bandwidth_config_name = 'p2p_bandwidth_%dnodes_%dgpus_per_node.json'%(args.num_nodes, args.num_gpus_per_node)
        args.p2p_bandwidth_config_path  = os.path.join(p2p_bandwidth_config_path, p2p_bandwidth_config_name)
        self.p2p_bandwidth, self.p2p_comm_coe = read_p2p_bandwidth_config(args.p2p_bandwidth_config_path)
        
        if args.overlap_coe_path is None:
            hardware_configs_dir = '../../profile_hardware/hardware_configs/'
            overlap_coe_path = os.path.join(self.path, hardware_configs_dir)
        else:
            overlap_coe_path = args.overlap_coe_path
        overlap_coe_name = 'overlap_coefficient.json'
        args.overlap_coe_path = os.path.join(overlap_coe_path, overlap_coe_name)
        self.overlap_coe = read_json_config(args.overlap_coe_path)['overlap_coe']
        if args.sp_time_path is None:
            hardware_configs_dir = '../../profile_hardware/hardware_configs/'
            sp_time_path = os.path.join(self.path, hardware_configs_dir)
        else:
            sp_time_path = args.sp_time_path
        sp_time_config_name = 'sp_time_%dnodes_%dgpus_per_node.json'%(args.num_nodes, args.num_gpus_per_node)
        args.sp_time_path = os.path.join(sp_time_path, sp_time_config_name)
        sp_config = read_json_config(args.sp_time_path)
        self.sp_allreduce = remap_config(sp_config, "allreduce")
        self.sp_all2all = remap_config(sp_config, "all2all")

        return self.allreduce_bandwidth, self.p2p_bandwidth, self.overlap_coe, self.sp_allreduce, self.sp_all2all

    def set_cost_models(self):
<<<<<<< HEAD
        self.set_time_cost_models()
        self.set_memory_cost_models()
    
    def set_time_cost_models(self):
        self.timecost_model_args_list = []
        for i in range(self.num_layertype):
            self.timecost_model_args_list.append({ 
                    'parameter_size': self.param_sizes[i],
                    'microbatch': False if self.use_pipeline_costmodel else True,
                    'optimal_chunk_func': self.optimal_chunk_func,
                    'sequence_length': self.seqlen_list[i],
                    'hidden_size': self.hiddensize_list[i],
                    'vocab_size': self.args.padded_vocab_size if hasattr(self.args, 'padded_vocab_size') 
                                  else (self.args.num_labels if hasattr(self.args, 'num_labels')  # For ViT
                                  else self.args.num_classes),  # For Swin
                    'forward_computation_time': self.time_profiled_list[i],
                    'bct_fct_coe': 2,
                    'extra_overhead': 0,
                    'comm_coe_dict': self.allreduce_comm_coe,
                    'dp_overlap_coe': self.overlap_coe,
                    'bct_overlap_coe': self.overlap_coe,
                    'p2p_comm_coe_dict': self.p2p_comm_coe,
                    'layer_num': self.layernum_list[i],
                    'use_zero2_for_dp': 1 if self.args.default_dp_type == 'zero2' else 0,
                    'mixed_precision': False if self.args.mixed_precision == 'fp32' else True,
                    'costmodel_coe': self.args.costmodel_coe,
                    'async_grad_reduce': self.args.async_grad_reduce,
                    'allreduce_dict': self.sp_allreduce,
                    'all2all_dict': self.sp_all2all,
                    'sp_space': self.args.sp_space,
                    })
    
    def set_memory_cost_models(self):
        self.memcost_model_args_list = []
=======
        self.model_args_list, self.train_args_list, self.parallel_args_list, self.profile_model_args_list, self.profile_hardware_args_list = [], [], [], [], []
>>>>>>> a2bf2b73
        for i in range(self.num_layertype):
            model_args = ModelArgs(
                parameter_size=self.param_sizes[i],
                seq_length=self.seqlen_list[i],
                hidden_size=self.hiddensize_list[i],
                layer_num=self.layernum_list[i],
            )
            train_args = TrainArgs(
                mixed_precision=False if self.args.mixed_precision == 'fp32' else True,
                async_grad_reduce=self.args.async_grad_reduce,
            )
            parallel_args = ParallelArgs(
                use_zero2_for_dp=True if self.args.default_dp_type == 'zero2' else False,
                disable_vtp=self.args.disable_vtp,
                sequence_parallel=self.args.sequence_parallel,
                sp_space=self.args.sp_space,
                pipeline_type=self.args.pipeline_type,
                optimal_chunk_func=self.optimal_chunk_func,
            )
            profile_model_args = ProfileModelArgs(
                tp_activation_per_bsz_dict=self.act_sizes[i],
                other_memory_pp_off=self.other_memory_pp_off,
                other_memory_pp_on=self.other_memory_pp_on,
                forward_computation_time=self.time_profiled_list[i],
                other_time_profiled=self.other_time_profiled_list[0],
            )
            profile_hardware_args = ProfileHardwareArgs(
                bct_fct_coe=2,
                extra_overhead=0,
                comm_coe_dict=self.allreduce_comm_coe,
                dp_overlap_coe=self.overlap_coe,
                bct_overlap_coe=self.overlap_coe,
                p2p_comm_coe_dict=self.p2p_comm_coe,
                costmodel_coe=self.args.costmodel_coe,
                allreduce_dict=self.sp_allreduce,
                all2all_dict=self.sp_all2all,
            )
            self.model_args_list.append(model_args)
            self.train_args_list.append(train_args)
            self.parallel_args_list.append(parallel_args)
            self.profile_model_args_list.append(profile_model_args)
            self.profile_hardware_args_list.append(profile_hardware_args)
    
    # =============== For Galvatron Search Engine Parallelism Optimization ===============
    def parallelism_optimization(self):
        print('='*25, 'Galvatron Search Engine Start Searching','='*25)
        self.set_searching_bsz()
        
        print('-----', '[Searching Memory Info]', 'Memory constraint:', self.memory_constraint, 'MB', '-----')
        results = dict()
        self.search_history = dict()
        temp_strategies = copy.deepcopy(self.strategies)
        max_throughput, optimal_bsz, max_bsz = -1, -1, -1
        
        total_min_tp = []
        i = 1
        while i<=self.args.gpu_num and i <= self.args.max_tp_deg:
            total_min_tp.append(i)
            i *= 2
        if self.args.disable_vtp:
            total_min_tp = [1]
        if not self.args.global_memory_buffer:
            total_max_tp = [self.args.max_tp_deg]
            sp_search_speace = [1, 3]
        else:
            total_max_tp = total_min_tp
            sp_search_speace = [1, 2, 3] # 1 tp, 2 sp, 3 tp+sp
        
        if self.args.sp_space == 'tp+sp':
            total_vsp = [0, 1]
        elif self.args.sp_space == 'tp':
            total_vsp = [0]
            sp_search_speace = [1]
        elif self.args.sp_space == 'sp':
            assert False,"Only sp mode unsupport now."
            total_vsp = [1]
            sp_search_speace = [2]

        if self.args.disable_sdp:
            total_embed_sdp = [0]
        else:
            total_embed_sdp = [0, 1]

        def search_for_chunk(bsz, chunk, min_tp, max_tp, vsp, embed_sdp):
            log_dir = self.args.log_dir + '/%s_%dnodes_%dgpus_%dGB'%(self.model_name, self.args.num_nodes, self.args.num_gpus_per_node, self.memory_constraint//1024)
            log_dir = ensure_log_dir(log_dir)
            logger = get_thread_logger(bsz, chunk, min_tp, max_tp, vsp, embed_sdp, log_dir)
            logger.info(f"Starting search for bsz={bsz}, chunk={chunk}, min_tp={min_tp}, max_tp={max_tp}, vsp={vsp}, embed_sdp={embed_sdp}")

            results = dict()
            
            for sp_search in sp_search_speace:
                if sp_search == 1 and vsp == 1:
                    continue
                if sp_search == 2 and vsp == 0:
                    continue
        
                strategies = [s for s in temp_strategies if min_tp <= s[1] and max_tp >= s[1]]
                strategies = [s for s in strategies if chunk <= bsz // (self.args.gpu_num // s[0] // min_tp) ]
                if sp_search == 1:
                    strategies = [s for s in strategies if 'sp' not in s[-1] or ('sp' in s[-1] and s[-1]['sp'] == 0)]
                if sp_search == 2:
                    strategies = [s for s in strategies if 'sp' not in s[-1] or ('sp' in s[-1] and s[-1]['sp'] == 1)]
                if len(strategies) == 0:
                    continue
                
                pp_deg_list = sorted(list(set([s[0] for s in strategies])))
                
                pp_deg_list = [pp for pp in pp_deg_list if pp * min_tp <= self.args.gpu_num and bsz % (self.args.gpu_num // pp // min_tp) == 0]
                
                if len(pp_deg_list) == 0:
                    continue
                
                strategies = [s for s in strategies if s[0] in pp_deg_list]
                
                mbsz_dict = dict() # calc micro batch size in different pp size when tp = min_tp
                for pp in pp_deg_list:
                    mbsz_dict[pp] = (bsz // (self.args.gpu_num // pp // min_tp) + chunk - 1) // chunk
                
                # strict mode: search chunk must be equal to real chunk 
                strategies = [s for s in strategies if chunk == (bsz // (self.args.gpu_num // s[0] // min_tp) + mbsz_dict[s[0]] - 1) // mbsz_dict[s[0]]]
                
                if len(strategies) == 0:
                    continue

                pp_stage_dict = get_pp_stage_for_bsz(strategies, self.model_args_list, self.train_args_list, self.parallel_args_list, self.profile_model_args_list, self.layernum_list, bsz, mbsz_dict)
                
                results[sp_search] = self.dynamic_programming(strategies, bsz, chunk, mbsz_dict, pp_stage_dict, min_tp, max_tp, vsp, embed_sdp, sp_search, logger)
                results[sp_search]['pp_stage_dict'] = copy.deepcopy(pp_stage_dict)
                # min_res_list, min_pp_deg, throughput = results[min_tp][max_tp][vsp][sp_search]['min_res_list'], results[min_tp][max_tp][vsp][sp_search]['min_pp_deg'], results[min_tp][max_tp][vsp][sp_search]['throughput']
            return results
        
        if self.args.parallel_search:
            import concurrent.futures
            import threading
            import time
    
            all_tasks = []
            for bsz in self.BSZs:
                results[bsz] = dict()
                chunk_list = range(1, bsz+1)
                if self.args.settle_chunk != -1:
                    chunk_list = [self.args.settle_chunk]
                
                for chunk in chunk_list:
                    if bsz % chunk != 0:
                        continue
                    results[bsz][chunk] = dict()
                    for min_tp in total_min_tp:
                        results[bsz][chunk][min_tp] = dict()
                        for max_tp in total_max_tp:
                            if min_tp > max_tp:
                                continue
                            results[bsz][chunk][min_tp][max_tp] = dict()
                            for vsp in total_vsp:
                                results[bsz][chunk][min_tp][max_tp][vsp] = dict()
                                for embed_sdp in total_embed_sdp:
                                    results[bsz][chunk][min_tp][max_tp][vsp][embed_sdp] = dict()
                                    all_tasks.append((bsz, chunk, min_tp, max_tp, vsp, embed_sdp))
            
            results_lock = threading.Lock()


            import multiprocessing
            if hasattr(self.args, 'worker') and self.args.worker > 0:
                num_threads = min(self.args.worker, len(all_tasks))
            else:
                num_threads = min(multiprocessing.cpu_count() * 2, len(all_tasks))
            print(f"Starting parallel search with {num_threads} threads for {len(all_tasks)} tasks...")
            
            def process_task(bsz, chunk, min_tp, max_tp, vsp, embed_sdp):
                thread_id = threading.get_ident() % 1000
                print(f"[Thread {thread_id:03d}] Start processing: bsz={bsz}, chunk={chunk}, min_tp={min_tp}, max_tp={max_tp}, vsp={vsp}, embed_sdp={embed_sdp}", flush=True)

                chunk_results = search_for_chunk(bsz, chunk, min_tp, max_tp, vsp, embed_sdp)
                with results_lock:
                    results[bsz][chunk][min_tp][max_tp][vsp][embed_sdp] = copy.deepcopy(chunk_results)
            
            with concurrent.futures.ThreadPoolExecutor(max_workers=num_threads) as executor:
                futures = [executor.submit(process_task, bsz, chunk, min_tp, max_tp, vsp, embed_sdp) for bsz, chunk, min_tp, max_tp, vsp, embed_sdp in all_tasks]
                concurrent.futures.wait(futures)
        else:
            for bsz in self.BSZs:
                results[bsz] = dict()
                chunk_list = range(1,bsz+1)
                # assert(bsz % self.args.gpu_num == 0), "bdz should be divisible by world size"
                if self.args.settle_chunk != -1:
                    chunk_list = [self.args.settle_chunk]
                for chunk in chunk_list:
                    results[bsz][chunk] = dict()
                    if bsz % chunk != 0:
                        continue
                    for min_tp in total_min_tp:
                        results[bsz][chunk][min_tp] = dict()
                        for max_tp in total_max_tp:
                            if min_tp > max_tp:
                                continue
                            results[bsz][chunk][min_tp][max_tp] = dict()
                            for vsp in total_vsp:
                                results[bsz][chunk][min_tp][max_tp][vsp] = dict()
                                for embed_sdp in total_embed_sdp:
                                    results[bsz][chunk][min_tp][max_tp][vsp][embed_sdp] = search_for_chunk(bsz, chunk, min_tp, max_tp, vsp, embed_sdp)

        for bsz in results:
            for chunk in results[bsz]:
                for min_tp in results[bsz][chunk]:
                    for max_tp in results[bsz][chunk][min_tp]:
                        for vsp in results[bsz][chunk][min_tp][max_tp]:
                            for embed_sdp in results[bsz][chunk][min_tp][max_tp][vsp]:
                                for sp_search in results[bsz][chunk][min_tp][max_tp][vsp][embed_sdp]:
                                    throughput = results[bsz][chunk][min_tp][max_tp][vsp][embed_sdp][sp_search]['throughput']
                                    pp_stage_dict = results[bsz][chunk][min_tp][max_tp][vsp][embed_sdp][sp_search]['pp_stage_dict']
                                    if throughput > max_throughput:
                                        max_throughput = throughput
                                        optimal_bsz = bsz
                                        optimal_chunk = chunk
                                        optimal_min_tp = min_tp
                                        optimal_max_tp = max_tp
                                        optimal_vsp = vsp
                                        optimal_embed_sdp = embed_sdp
                                        optimal_sp_search = sp_search
                                        optimal_pp_stage_dict = pp_stage_dict

        if max_throughput > 0:
            print('\nFinal results of max memory %d MB:'%self.memory_constraint)
            re = results[optimal_bsz][optimal_chunk][optimal_min_tp][optimal_max_tp][optimal_vsp][optimal_embed_sdp][optimal_sp_search]
            re['vsp'] = optimal_vsp
            re['embed_sdp'] = optimal_embed_sdp
            print(f"Optimal bsz = {optimal_bsz} Optimal chunk = {optimal_chunk} Optimal vocab tp = {re['vtp']} Optimal vocab sp = {optimal_vsp} Optimal embed sdp = {optimal_embed_sdp} Max throughput={re['throughput']} samples/s")
            print(f"pp_deg={re['min_pp_deg']} Minimized timecost={re['min_cost']} Memory remaining={re['mem_remain']} Memory cost={re['mem_cost']}")
            print(f"Min_tp={optimal_min_tp} Max_tp={optimal_max_tp} ")
            print_strategies(re['min_res_list'])
            
            self.save_results(re, optimal_bsz, optimal_chunk, optimal_pp_stage_dict)
        else:
            print("No valid configuration found.")
        
        print("-----------------------------------------")
        print('='*25, 'Galvatron Search Engine End Searching','='*25)

        return max_throughput

    def set_searching_bsz(self):
        args = self.args
        # Set Searching BSZs
        if args.settle_bsz is not None and args.settle_bsz > 0:
            self.min_bsz = self.max_bsz = args.settle_bsz
            self.bsz_scale = 0
            self.BSZs = [args.settle_bsz]
            print('-----', '[Searching Batch Sizes Info]', 'Settle bsz:', args.settle_bsz, '-----')
            return
        self.bsz_scale = args.bsz_scale

        if args.recommend_min_bsz:
            recommend_bsz = self.recommend_min_bsz(self.bsz_scale)
            args.min_bsz = recommend_bsz if recommend_bsz > 0 else args.min_bsz
        
        self.min_bsz = max(args.min_bsz, self.bsz_scale)
        self.min_bsz = self.min_bsz // self.bsz_scale * self.bsz_scale
        self.max_bsz = int(np.ceil(args.max_bsz / self.bsz_scale) * self.bsz_scale) if args.max_bsz % self.bsz_scale else (args.max_bsz+self.bsz_scale)
        self.BSZs = list(range(self.min_bsz, self.max_bsz, self.bsz_scale))
        self.max_bsz = self.BSZs[-1]
        print('-----', '[Searching Batch Sizes Info]', 'Min bsz:', self.min_bsz, 'Max bsz:', self.max_bsz, 'bsz_scale:', self.bsz_scale, '-----')

    def recommend_min_bsz(self, scale):
        prune_percent = 0.65
        args = self.args
        gpu_num = args.gpu_num
        if not args.search_space in ['full', 'dp+pp', 'dp+tp']:
            return -1
        baselines = []
        if not args.disable_dp:
            baselines.append([1,1,gpu_num,{'fsdp':0}])
        if not args.disable_sdp:
            baselines.append([1,1,gpu_num,{'fsdp':1}])
        if not args.disable_tp:
            baselines.append([1,gpu_num,1,{'fsdp':0}])
        max_bsz_baselines = [self.estimate_strategy_max_bsz([s], scale) for s in baselines]
        # print(max_bsz_baselines)
        max_bsz, min_bsz = np.max(max_bsz_baselines), np.min(max_bsz_baselines)
        bsz_start = int((min_bsz*(1-prune_percent)+max_bsz*prune_percent)//scale*scale)
        bsz_start = bsz_start if bsz_start > scale else scale
        return bsz_start

    def estimate_strategy_max_bsz(self, strategies, scale):
        max_bsz = 0
        bsz = scale
        while True:
            pp_stage_dict = get_pp_stage_for_bsz(strategies, self.model_args_list, self.train_args_list, self.parallel_args_list, self.profile_model_args_list, self.layernum_list, bsz)
            dp_on_model = DpOnModel(strategies, MemoryCostModel, TimeCostModel, 
                                    model_args_list=self.model_args_list, train_args_list=self.train_args_list,
                                    parallel_args_list=self.parallel_args_list, profile_model_args_list=self.profile_model_args_list,
                                    profile_hardware_args_list=self.profile_hardware_args_list,
                                    max_mem=self.memory_constraint, layer_num=self.layernum_list, sequence_len = self.seqlen_list, 
                                    multi_layer_type = True, pp_stage_dict = pp_stage_dict,
                                    comm_coe_dict=self.allreduce_comm_coe, gpu_num=self.args.gpu_num,
                                    config = self.args)
            min_cost, min_res_list, min_pp_deg, mem_remain, mem_cost, min_vtp = dp_on_model.fit(bsz, 1, 1, 0, 1, print_=False, mbsz_dict = {1:bsz})
            if min_pp_deg == -1:
                max_bsz = bsz - scale
                break
            bsz += scale
        return max_bsz

    def dynamic_programming(self, strategies, bsz, chunk, mbsz_dict, pp_stage_dict, min_tp, max_tp, vsp, embed_sdp, sp_search, logger):
        args = self.args
        logger.info(f'bsz={bsz} {pp_stage_dict}')
        dp_on_model = DpOnModel(strategies, 
                                MemoryCostModel, 
                                TimeCostModel, 
                                model_args_list=self.model_args_list,
                                train_args_list=self.train_args_list,
                                parallel_args_list=self.parallel_args_list,
                                profile_model_args_list=self.profile_model_args_list,
                                profile_hardware_args_list=self.profile_hardware_args_list,
                                max_mem=self.memory_constraint,
                                layer_num=self.layernum_list,
                                sequence_len = self.seqlen_list,
                                multi_layer_type = True,
                                pp_stage_dict = pp_stage_dict,
                                search_history=self.search_history,
                                comm_coe_dict=self.allreduce_comm_coe,
                                gpu_num=args.gpu_num,
                                model_microbatch_after_dp=args.use_pipeline_costmodel,
                                pipeline_type=args.pipeline_type,
                                config = self.args,
                                logger=logger)
        
        logger.info(f"****Searching with bsz={bsz} chunk={chunk} min_tp={min_tp} max_tp={max_tp} vsp={vsp} embed_sdp={embed_sdp} sp_search={sp_search}****")
        chunk_dict = check_optimal_chunks(args.gpu_num, strategies, self.optimal_chunk_func, bsz, mbsz_dict, min_tp)
        logger.info(f'Chunk_dict for bsz {bsz}: {chunk_dict}')
        logger.info(f'Mbsz_dict for bsz {bsz}: {mbsz_dict}')
        
        min_cost, min_res_list, min_pp_deg, mem_remain, mem_cost, min_vtp = dp_on_model.fit(bsz, min_tp, max_tp, vsp, embed_sdp, sp_search, mbsz_dict = mbsz_dict)
        throughput = bsz / min_cost
        logger.info(f"[Optimal pp_deg={min_pp_deg}] Minimized timecost={min_cost} Memory remaining={mem_remain} Memory cost={mem_cost} Vocab tp={min_vtp}")
        logger.info(f"Max throughput={throughput} samples/s")
        print_strategies(min_res_list, logger)
        # print(min_res_list)
        result = {'min_cost': min_cost, 'min_res_list': min_res_list, 'min_pp_deg': min_pp_deg, 
                        'mem_remain': mem_remain, 'mem_cost': mem_cost, 'throughput': throughput, "vtp": min_vtp}
        return result

    def save_results(self, results, bsz, chunk, pp_stage_dict):
        re, optimal_bsz = results, bsz
        args = self.args
        if re['min_pp_deg'] > 0 and re['min_res_list'] is not None:
            result_strategy = []
            if isinstance(re['min_res_list'],list) and isinstance(re['min_res_list'][0],list) and isinstance(re['min_res_list'][0][0],list):
                for l in re['min_res_list']:
                    result_strategy += l
            else:
                result_strategy = re['min_res_list']
            # print(re['min_res_list'], result_strategy)
            config = strategy2config(result_strategy)
            config['checkpoint'] = array2str([1 if 'cpt' in s[-1] and s[-1]['cpt'] else 0 for s in result_strategy])
            config['global_bsz'] = optimal_bsz
            config['chunks'] = chunk # max([int(self.optimal_chunk_func(optimal_bsz//s[2],s,mbsz)) for s in result_strategy]) # if config['pp_deg'] > 1 else 1
            config['pp_division'] = array2str(pp_stage_dict[config['pp_deg']])
            config['pipeline_type'] = args.pipeline_type
            config['default_dp_type'] = args.default_dp_type
            config['vtp'] = re['vtp']
            config['vsp'] = re['vsp']
            config['embed_sdp'] = re['embed_sdp']
            # if args.embed_sdp:
            #     config['embed_sdp'] = 1
            
            mixed_precision = '_%s'%args.mixed_precision
            settle_bsz = '_bsz%d'%args.settle_bsz if args.settle_bsz > 0 else ''
            off_options = []
            if args.disable_dp:
                off_options.append('dp')
            if args.disable_tp:
                off_options.append('tp')
            if args.disable_pp:
                off_options.append('pp')
            if args.disable_sdp:
                off_options.append('sdp')
            if args.disable_ckpt:
                off_options.append('ckpt')
            if args.disable_tp_consec:
                off_options.append('tpconsec')
            off_options_str = '_[%s_off]'%('_'.join(off_options))if len(off_options) else ''
            config_path = args.output_config_path
            if config_path is None:
                config_path = os.path.join(self.path, 'configs/')
            output_config_name = 'galvatron_config_%s_%dnodes_%dgpus_per_node_%dGB'%(self.model_name, args.num_nodes, args.num_gpus_per_node, self.memory_constraint//1024)
            output_config_name = output_config_name + mixed_precision + settle_bsz + off_options_str + '.json'
            config_path = os.path.join(config_path, output_config_name)
            print(config_path)
            write_json_config(config, config_path)
            print('Already written optimized parallelism config into galvatron config file %s!'%(config_path))

    # Check cost model, for developers
    def check_cost_model(self, bsz, chunk, min_tp):
        memory = [[] for _ in range(self.num_layertype)]
        memory_total = [[] for _ in range(self.num_layertype)]
        strategies = copy.deepcopy(self.strategies)
        strategies = [s for s in strategies if s[1] >= min_tp]
        print(strategies)
        pp_deg_list = sorted(list(set([s[0] for s in strategies])))
        
        pp_deg_list = [pp for pp in pp_deg_list if pp * min_tp <= self.args.gpu_num and bsz % (self.args.gpu_num // pp // min_tp) == 0]
                    
        mbsz_dict = dict() # calc micro batch size in different pp size when tp = min_tp
        for pp in pp_deg_list:
            mbsz_dict[pp] = (bsz // (self.args.gpu_num // pp // min_tp) + chunk - 1) // chunk
        
        other = []
        for i in range(self.num_layertype):
            model_args, train_args, parallel_args, profile_model_args, profile_hardware_args, layer_num = self.model_args_list[i], self.train_args_list[i], self.parallel_args_list[i], self.profile_model_args_list[i], self.profile_hardware_args_list[i], self.layernum_list[i]
            for strategy in self.strategies:
                re = MemoryCostModel(strategy, global_batch_size=bsz, mbsz = mbsz_dict[strategy[0]], min_tp = min_tp, 
                                     model_args=model_args, train_args=train_args, parallel_args=parallel_args, profile_model_args=profile_model_args).get_memory_cost()
                re_total = re['enc_total']*layer_num/strategy[0]
                print(form_strategy(strategy), re['enc_total'], re['other'], [re_total + re_other for re_other in re['other'][min_tp]])
                memory[i].append(re['enc_total'])
                memory_total[i].append(re['enc_total']*layer_num)
                if i == 0:
                    other.append(re['other'])
            print()
        # print(other)
        for i, strategy in enumerate(strategies):
            if strategy[0]==1:
                print(form_strategy(strategy), np.sum([memory_total[j][i] for j in range(self.num_layertype)])+other[i][min_tp][0])
            else:
                layer_memcosts = get_layer_costs(self.layernum_list, [memory[j][i] for j in range(self.num_layertype)])
                pp_division = pp_division_even(self.layernum_list, strategy[0])
                mem_cost_stages = get_cost_all_stages(layer_memcosts, pp_division)
                print(form_strategy(strategy), mem_cost_stages[0]+other[i][min_tp][0], mem_cost_stages[-1]+other[i][min_tp][-1])
        
        print()
        if self.num_layertype == 1:
            for strategy in strategies:
                other_time_cost = {}
                n_gpu = strategies[0][0] * strategies[0][1] * strategies[0][2]
                for k, v in other[0].items():
                    other_time_cost[k] = [0] * strategy[0]
                    
                    comm_factor = 2 * (k - 1) / k * (mbsz_dict[strategy[0]] / min_tp * k)
                    data_size = (self.model_args_list[0].seq_length * 
                                self.model_args_list[0].hidden_size * 2 * 4 / 1024 / 1024 / 1024)

                    if k == 1 or k == n_gpu:
                        comm_coe = self.profile_hardware_args_list[0].comm_coe_dict['%d' % k]
                        other_time_cost[k][0] += comm_factor * data_size * comm_coe
                    else:
                        comm_coe = self.profile_hardware_args_list[0].comm_coe_dict['%d_0' % k]
                        other_time_cost[k][0] += comm_factor * data_size * comm_coe
                    if self.args.mixed_precision:
                        for t in range(strategy[0]):
                            other_time_cost[k][t] /= 2
                    if isinstance(self.other_time_profiled_list[0],np.ndarray):
                        def linear_func(x, m, c):
                            return m * x + c
                        other_time_cost[k][0] += linear_func(mbsz_dict[strategy[0]] / min_tp, *self.other_time_profiled_list[0]) * 0.001 * 3 / 2
                        other_time_cost[k][-1] += linear_func(mbsz_dict[strategy[0]] / min_tp, *self.other_time_profiled_list[0]) * 0.001 * 3 / 2
                    else:
                        other_time_cost[k][0] += mbsz_dict[strategy[0]] / min_tp * self.other_time_profiled_list[0] * 0.001 * 3 / 2
                        other_time_cost[k][-1] += mbsz_dict[strategy[0]] / min_tp * self.other_time_profiled_list[0] * 0.001 * 3 / 2
                    
                res = []
                for i in self.layernum_list:
                    res += [strategy for _ in range(i)]
                # print(other_time_cost[1])
                pipeline_cost = pipeline_costmodel(TimeCostModel,
                                                    self.layernum_list,
                                                    [model_args],
                                                    [train_args],
                                                    [parallel_args],
                                                    [profile_model_args],
                                                    [profile_hardware_args],
                                                    res,
                                                    pp_division_even(self.layernum_list, strategy[0]),
                                                    [chunk],
                                                    bsz,
                                                    min_tp,
                                                    other_time_cost[min_tp])
                print(form_strategy(strategy), pipeline_cost)
        else:
            if self.num_layertype > 1:
                assert False, "Not implemented with multi-layertype"
                for i, strategy in enumerate(strategies):
                    print(form_strategy(strategy), np.sum([timecost_total[j][i] for j in range(self.num_layertype)]))
        
    # =============== Strategies & Search Space Utils ===============
    def generate_strategies(self):
        args = self.args
        gpu_num = args.gpu_num
        strategies = self.generate_dp_tp_pp_sdp()
        if args.search_space == 'dp+tp':
            args.disable_sdp = 1
            args.disable_pp = 1
        elif args.search_space == 'dp+pp':
            args.disable_sdp = 1
            args.disable_tp = 1
        elif args.search_space == '3d':
            args.disable_sdp = 1
        if args.search_space in ['3d', 'dp', 'tp', 'pp', 'sdp']:
            self.strategies = strategies
            args.disable_ckpt = 1
            return strategies
        strategies_new = []
        assert(not(args.disable_sdp and args.disable_dp))
        for s in strategies:
            if args.disable_dp and s[2] > 1 and 'fsdp' in s[-1] and s[-1]['fsdp'] == 0:
                continue
            if args.disable_sdp and s[2] > 1 and 'fsdp' in s[-1] and s[-1]['fsdp'] == 1:
                continue
            if args.disable_tp and s[1] > 1:
                continue
            if args.disable_pp and s[0] > 1:
                continue
            if args.disable_tp_consec and 'tp' in s[-1] and s[-1]['tp'] == 0:
                continue
            if s[1] > args.max_tp_deg:
                continue
            if s[0] > args.max_pp_deg:
                continue
            strategies_new.append(s)
        strategies = strategies_new

        if not args.disable_ckpt:
            strategies_cpt = []
            for s in strategies:
                s_cpt = copy.deepcopy(s)
                s_cpt[-1]['cpt']=1
                strategies_cpt.append(s_cpt)
            strategies += strategies_cpt
        self.strategies = strategies
        return strategies
    
    def generate_dp_tp_pp_sdp(self, gpu_num=None, search_space=None):
        args = self.args
        gpu_num = args.gpu_num if gpu_num is None else gpu_num
        search_space = args.search_space if search_space is None else search_space
        i, total = 1, []
        while i<=gpu_num:
            total.append(i)
            i *= 2
        if args.search_space == 'full':
            strategies = []
            for pp in total:
                for tp in total:
                    if pp*tp<=gpu_num:
                        dp = gpu_num // (pp * tp) 
                        if tp==1 or tp == gpu_num/pp:
                            if dp == 1:
                                strategies.append([pp,tp,dp,{}])
                            else:
                                strategies.append([pp,tp,dp,{'fsdp':0}])
                                strategies.append([pp,tp,dp,{'fsdp':1}])
                        else:
                            strategies.append([pp,tp,dp,{'tp':0,'fsdp':0}])
                            strategies.append([pp,tp,dp,{'tp':0,'fsdp':1}])
                            strategies.append([pp,tp,dp,{'tp':1,'fsdp':0}])
                            strategies.append([pp,tp,dp,{'tp':1,'fsdp':1}])
        elif args.search_space == 'dp+tp':
            strategies = []
            pp = 1
            for tp in total:
                if pp*tp<=gpu_num:
                    dp = gpu_num // (pp * tp) 
                    if tp==1 or tp == gpu_num/pp:
                        if dp == 1:
                            strategies.append([pp,tp,dp,{}])
                        else:
                            strategies.append([pp,tp,dp,{'fsdp':0}])
                    else:
                        strategies.append([pp,tp,dp,{'tp':0,'fsdp':0}])
                        strategies.append([pp,tp,dp,{'tp':1,'fsdp':0}])
        elif args.search_space == 'dp+pp':
            strategies = []
            tp = 1
            for pp in total:
                if pp*tp<=gpu_num:
                    dp = gpu_num // (pp * tp) 
                    if tp==1 or tp == gpu_num/pp:
                        if dp == 1:
                            strategies.append([pp,tp,dp,{}])
                        else:
                            strategies.append([pp,tp,dp,{'fsdp':0}])
                    else:
                        strategies.append([pp,tp,dp,{'tp':0,'fsdp':0}])
                        strategies.append([pp,tp,dp,{'tp':1,'fsdp':0}])
        elif args.search_space == '3d':
            strategies = [[2,2,gpu_num//4,{'tp':1,'fsdp':0}]]
        elif args.search_space == 'dp':
            strategies = [[1,1,gpu_num,{'fsdp':0}]]
        elif args.search_space == 'sdp':
            strategies = [[1,1,gpu_num,{'fsdp':1}]]
        elif args.search_space == 'tp':
            strategies = [[1,args.max_tp_deg,gpu_num//args.max_tp_deg,{'fsdp':0}]]
            if strategies[0][2] > 1:
                strategies[0][-1]['tp'] = 1
        elif args.search_space == 'pp':
            strategies = [[args.max_pp_deg,1,gpu_num//args.max_pp_deg,{'fsdp':0}]]
        
        if args.sp_space == 'tp':
            for strategie in strategies:
                if strategie[1] > 1:
                    strategie[-1]['sp'] = 0
        elif args.sp_space == 'sp':
            for strategie in strategies:
                if strategie[1] > 1:
                    strategie[-1]['sp'] = 1
        elif args.sp_space == 'tp+sp':
            new_strategies = []
            for strategie in strategies:
                if strategie[1] > 1:
                    strategie[-1]['sp'] = 0
                    new_strategies.append(copy.deepcopy(strategie))
                    strategie[-1]['sp'] = 1
                    new_strategies.append(copy.deepcopy(strategie))
                else:
                    new_strategies.append(copy.deepcopy(strategie))
            return new_strategies
        return strategies
    
    def show_search_info(self):
        print('================================================================================')
        print('--- Optimization Configs ----')
        print('Memory constraint: %d GB'%self.args.memory_constraint)
        print('Pipeline Type:', self.args.pipeline_type)
        print('Default DP Type:', self.args.default_dp_type)
        print('Mixed Precision:', self.args.mixed_precision)
        # if self.args.embed_sdp:
        #     print('Embedding SDP: ON')
        print('Search Space:')
        print_strategies(self.strategies)
        print('================================================================================')
        print('---- Environment Configs ----')
        print('Allreduce Bandwidth (GB/s):', self.allreduce_bandwidth)
        print('Allreduce Communication Coefficient (ms/MB):', self.allreduce_comm_coe)
        print('P2P Bandwidth (GB/s):', self.p2p_bandwidth)
        print('P2P Communication Coefficient (ms/MB):', self.p2p_comm_coe)
        print('Overlap coefficient:', self.overlap_coe)
        print('================================================================================')
        print('------- Model Configs -------')
        print('Model Name:', self.model_name)
        print('Num layertype:', self.num_layertype)
        print('Layer_num:', self.layernum_list)
        print('Hidden_size:', self.hiddensize_list)
        print('Seq_len:', self.seqlen_list)
        print('================================================================================')
        print('--- Model Computation Configs ---')
        print('Forward computation time:', self.time_profiled_list)
        print('================================================================================')
        print('--- Model Memory Configs ---')
        print('Parameter Memory Cost:', self.param_sizes)
        print('Activation Memory Cost of Different TP degree (per bsz):')
        print(self.act_sizes)
        print('Other Memory Cost (pp = 1):')
        print(self.other_memory_pp_off)
        print('Other Memory Cost (pp > 1):')
        print(self.other_memory_pp_on)
        print('================================================================================')
        print('Model Args List:')
        print(self.model_args_list)
        print('================================================================================')
        print('Train Args List:')
        print(self.train_args_list)
        print('================================================================================')
        print('Parallel Args List:')
        print(self.parallel_args_list)
        print('================================================================================')
        print('Profile Model Args List:')
        print(self.profile_model_args_list)
        print('================================================================================')
        print('Profile Hardware Args List:')
        print(self.profile_hardware_args_list)
        print('================================================================================')


# ========================== Pipeline Division & Pipeline Cost Utils ==========================
def pp_division_memory_balanced(model_args_list, train_args_list, parallel_args_list, profile_model_args_list, layer_num, pp_deg, bsz, mbsz, strategies):
    model_args_list, train_args_list= [copy.deepcopy(model_args_list[i]) for i in range(len(layer_num))], [copy.deepcopy(train_args_list[i]) for i in range(len(layer_num))]
    parallel_args_list, profile_model_args_list = [copy.deepcopy(parallel_args_list[i]) for i in range(len(layer_num))], [copy.deepcopy(profile_model_args_list[i]) for i in range(len(layer_num))]
    for i in range(len(parallel_args_list)):
        parallel_args_list[i]['pipeline_type'] = 'gpipe'
    assert(len(model_args_list) == len(layer_num) and len(train_args_list) == len(layer_num) and len(parallel_args_list) == len(layer_num) and len(profile_model_args_list) == len(layer_num))
    if pp_deg == 1:
        return [np.sum(layer_num)], None
    layer_type_num = len(layer_num)
    layer_min_memcost = []
    strategies = list(filter(lambda s: s[0] == pp_deg, strategies))
    if len(strategies)==0:
        return None, None
    gpu_num = strategies[0][0] * strategies[0][1] * strategies[0][2]
    for i in range(layer_type_num):
        # memcosts = [MemoryCostModel(strategy, global_batch_size=bsz, model_args=model_args_list[i], train_args=train_args_list[i], parallel_args=parallel_args_list[i], profile_model_args=profile_model_args_list[i]).get_memory_cost()['enc_total'] for strategy in strategies]
        # layer_min_memcost.append(np.min(memcosts))
        memcost = MemoryCostModel([pp_deg, 1, gpu_num//pp_deg, {}], global_batch_size=bsz, mbsz = mbsz, min_tp = 1,
                                  model_args=model_args_list[i], train_args=train_args_list[i], parallel_args=parallel_args_list[i], profile_model_args=profile_model_args_list[i]).get_memory_cost()['enc_total']
        layer_min_memcost.append(np.min(memcost))
    other_cost = MemoryCostModel(strategies[0], global_batch_size=bsz, mbsz = mbsz, min_tp = 1, 
                                 model_args=model_args_list[0], train_args=train_args_list[0], parallel_args=parallel_args_list[0], profile_model_args=profile_model_args_list[0]).get_memory_cost()['other'][1]
    # print(other_cost)
    # print(layer_min_memcost, other_cost)
    min_memcost_all_layers = []
    for i in range(layer_type_num):
        min_memcost_all_layers += [layer_min_memcost[i]] * layer_num[i]
    # print(min_memcost_all_layers)
    avg_mem_cost = (np.sum(min_memcost_all_layers) + np.sum(other_cost)) / pp_deg
    # print(min_memcost_all_layers, other_cost)
    # print('Avg memcost:', avg_mem_cost)

    pp_divide = [0] * pp_deg
    mem_cost_per_stage = other_cost.copy()
    idx = 0
    for i in range(pp_deg):
        while True:
            if idx >= len(min_memcost_all_layers):
                break
            if i < pp_deg - 1 and avg_mem_cost - mem_cost_per_stage[i] < 0.5 * min_memcost_all_layers[idx]:
                break
            else:
                mem_cost_per_stage[i] += min_memcost_all_layers[idx]
                idx += 1
                pp_divide[i] += 1

    # Avoid too much memory cost on previous stages
    for i in range(pp_deg - 1):
        left, right = int(np.sum(pp_divide[:i])), int(np.sum(pp_divide[:i+1]))
        mem_cost_cur_stage = np.sum(min_memcost_all_layers[left:right]) + other_cost[i]
        while mem_cost_cur_stage > avg_mem_cost * 1.3:
            pp_divide[i] -= 1
            pp_divide[i+1] += 1
            right -= 1
            mem_cost_cur_stage -= min_memcost_all_layers[right]

    # Avoid no layers on previous stages
    for i in range(pp_deg-1):
        while pp_divide[i] <= 0:
            pp_divide[i] += 1
            pp_divide[i+1] -= 1

    # Avoid no layers on last stage
    for i in range(pp_deg-1, 0, -1):
        while pp_divide[i] <= 0:
            pp_divide[i] += 1
            pp_divide[i-1] -= 1
    
    mem_cost_per_stage_adjusted = other_cost.copy()
    # print(pp_divide)
    # print(other_cost, avg_mem_cost)
    for i in range(pp_deg):
        left, right = int(np.sum(pp_divide[:i])), int(np.sum(pp_divide[:i+1]))
        mem_cost_per_stage_adjusted[i] +=  np.sum(min_memcost_all_layers[left:right])
    # print(mem_cost_per_stage,mem_cost_per_stage_adjusted)
    return pp_divide, mem_cost_per_stage_adjusted

def get_pp_stage_for_bsz(strategies, model_args_list, train_args_list, parallel_args_list, profile_model_args_list, layer_num_list, bsz, mbsz_dict, single_layer_even=True):
    pp_stage_dict = dict()
    pp_deg_list = sorted(list(set([s[0] for s in strategies])))
    for pp_deg in pp_deg_list:
        if single_layer_even and len(layer_num_list) == 1:
            pp_divide = pp_division_even(layer_num_list, pp_deg)
        else:
            pp_divide, mem_cost_per_stage = pp_division_memory_balanced(model_args_list, train_args_list, parallel_args_list, profile_model_args_list, layer_num_list, pp_deg, bsz, mbsz_dict[pp_deg], strategies)
            #print(bsz, pp_deg, pp_divide, mem_cost_per_stage)
        pp_stage_dict[pp_deg] = pp_divide
    return pp_stage_dict

def get_cost_all_stages(layer_memcosts, pp_stage_division):
    pp_stage_division = copy.deepcopy(pp_stage_division)
    # include other memory on first stage
    if np.sum(pp_stage_division) + 1 == len(layer_memcosts):
        pp_stage_division[0] += 1
    elif np.sum(pp_stage_division) + 2 == len(layer_memcosts):
        pp_stage_division[0] += 1
        pp_stage_division[-1] += 1
        dist_costmodel = True
    assert(np.sum(pp_stage_division)==len(layer_memcosts))
    stage_memcosts = []
    for stage_id in range(len(pp_stage_division)):
        layer_start_id, layer_end_id = int(np.sum(pp_stage_division[:stage_id])), int(np.sum(pp_stage_division[:stage_id+1]))
        stage_memcosts.append(np.sum(layer_memcosts[layer_start_id:layer_end_id]))
    return stage_memcosts

def get_layer_costs(layernum_list, layer_costs):
    layer_memcosts = []
    for i in range(len(layernum_list)):
        layer_memcosts += [layer_costs[i]]*layernum_list[i]
    return layer_memcosts
    
def pp_division_even(layernum_list, pp_deg):
    total_layer_num = np.sum(layernum_list)
    avg_layer_num = int(total_layer_num // pp_deg)
    last_layer_num = total_layer_num - avg_layer_num * (pp_deg-1)
    pp_division = [avg_layer_num] * (pp_deg-1) + [last_layer_num]
    return pp_division
    
def optimal_chunk_func_default(local_bsz, strategy, microbatch_size, min_tp):
    # if strategy[0] == 1:
    #     return 1
    assert(strategy[1] % min_tp == 0)
    local_bsz = local_bsz // (strategy[1] // min_tp)
    chunk = np.ceil(local_bsz / microbatch_size)
    chunk = 1 if chunk == 0 else chunk
    # chunk = int(min(max_chunk,chunk))
    return chunk

def check_optimal_chunks(world_size, strategies, optimal_chunk_func, bsz, mbsz_dict, min_tp):
    chunk_dict = {}
    for pp_deg in sorted(set([s[0] for s in strategies])):
        chunk_dict[pp_deg] = optimal_chunk_func(bsz / (world_size // pp_deg // min_tp), [pp_deg, min_tp, world_size // pp_deg, {'fsdp':0, 'cpt':0}], mbsz_dict[pp_deg], min_tp)
    return chunk_dict<|MERGE_RESOLUTION|>--- conflicted
+++ resolved
@@ -287,44 +287,7 @@
         return self.allreduce_bandwidth, self.p2p_bandwidth, self.overlap_coe, self.sp_allreduce, self.sp_all2all
 
     def set_cost_models(self):
-<<<<<<< HEAD
-        self.set_time_cost_models()
-        self.set_memory_cost_models()
-    
-    def set_time_cost_models(self):
-        self.timecost_model_args_list = []
-        for i in range(self.num_layertype):
-            self.timecost_model_args_list.append({ 
-                    'parameter_size': self.param_sizes[i],
-                    'microbatch': False if self.use_pipeline_costmodel else True,
-                    'optimal_chunk_func': self.optimal_chunk_func,
-                    'sequence_length': self.seqlen_list[i],
-                    'hidden_size': self.hiddensize_list[i],
-                    'vocab_size': self.args.padded_vocab_size if hasattr(self.args, 'padded_vocab_size') 
-                                  else (self.args.num_labels if hasattr(self.args, 'num_labels')  # For ViT
-                                  else self.args.num_classes),  # For Swin
-                    'forward_computation_time': self.time_profiled_list[i],
-                    'bct_fct_coe': 2,
-                    'extra_overhead': 0,
-                    'comm_coe_dict': self.allreduce_comm_coe,
-                    'dp_overlap_coe': self.overlap_coe,
-                    'bct_overlap_coe': self.overlap_coe,
-                    'p2p_comm_coe_dict': self.p2p_comm_coe,
-                    'layer_num': self.layernum_list[i],
-                    'use_zero2_for_dp': 1 if self.args.default_dp_type == 'zero2' else 0,
-                    'mixed_precision': False if self.args.mixed_precision == 'fp32' else True,
-                    'costmodel_coe': self.args.costmodel_coe,
-                    'async_grad_reduce': self.args.async_grad_reduce,
-                    'allreduce_dict': self.sp_allreduce,
-                    'all2all_dict': self.sp_all2all,
-                    'sp_space': self.args.sp_space,
-                    })
-    
-    def set_memory_cost_models(self):
-        self.memcost_model_args_list = []
-=======
         self.model_args_list, self.train_args_list, self.parallel_args_list, self.profile_model_args_list, self.profile_hardware_args_list = [], [], [], [], []
->>>>>>> a2bf2b73
         for i in range(self.num_layertype):
             model_args = ModelArgs(
                 parameter_size=self.param_sizes[i],
